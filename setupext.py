from __future__ import print_function, absolute_import

from distutils import sysconfig
from distutils import version
from distutils.core import Extension
import glob
import multiprocessing
import os
import re
import subprocess
from subprocess import check_output
import sys
import warnings
from textwrap import fill
import shutil
import versioneer


PY3min = (sys.version_info[0] >= 3)
PY32min = (PY3min and sys.version_info[1] >= 2 or sys.version_info[0] > 3)


def _get_home():
    """Find user's home directory if possible.
    Otherwise, returns None.

    :see:
        http://mail.python.org/pipermail/python-list/2005-February/325395.html
    """
    try:
        if not PY3min and sys.platform == 'win32':
            path = os.path.expanduser(b"~").decode(sys.getfilesystemencoding())
        else:
            path = os.path.expanduser("~")
    except ImportError:
        # This happens on Google App Engine (pwd module is not present).
        pass
    else:
        if os.path.isdir(path):
            return path
    for evar in ('HOME', 'USERPROFILE', 'TMP'):
        path = os.environ.get(evar)
        if path is not None and os.path.isdir(path):
            return path
    return None


def _get_xdg_cache_dir():
    """
    Returns the XDG cache directory, according to the `XDG
    base directory spec
    <http://standards.freedesktop.org/basedir-spec/basedir-spec-latest.html>`_.
    """
    path = os.environ.get('XDG_CACHE_HOME')
    if path is None:
        path = _get_home()
        if path is not None:
            path = os.path.join(path, '.cache', 'matplotlib')
    return path


# This is the version of FreeType to use when building a local
# version.  It must match the value in
# lib/matplotlib.__init__.py and also needs to be changed below in the
# embedded windows build script (grep for "REMINDER" in this file)
LOCAL_FREETYPE_VERSION = '2.6.1'
# md5 hash of the freetype tarball
LOCAL_FREETYPE_HASH = '348e667d728c597360e4a87c16556597'

if sys.platform != 'win32':
    if not PY3min:
        from commands import getstatusoutput
    else:
        from subprocess import getstatusoutput


if PY3min:
    import configparser
else:
    import ConfigParser as configparser


# matplotlib build options, which can be altered using setup.cfg
options = {
    'display_status': True,
    'verbose': False,
    'backend': None,
    'basedirlist': None
    }


setup_cfg = os.environ.get('MPLSETUPCFG', 'setup.cfg')
if os.path.exists(setup_cfg):
    if PY32min:
        config = configparser.ConfigParser()
    else:
        config = configparser.SafeConfigParser()
    config.read(setup_cfg)

    if config.has_option('status', 'suppress'):
        options['display_status'] = not config.getboolean("status", "suppress")

    if config.has_option('rc_options', 'backend'):
        options['backend'] = config.get("rc_options", "backend")

    if config.has_option('directories', 'basedirlist'):
        options['basedirlist'] = [
            x.strip() for x in
            config.get("directories", "basedirlist").split(',')]

    if config.has_option('test', 'local_freetype'):
        options['local_freetype'] = config.getboolean("test", "local_freetype")
else:
    config = None

lft = bool(os.environ.get('MPLLOCALFREETYPE', False))
options['local_freetype'] = lft or options.get('local_freetype', False)


def get_win32_compiler():
    """
    Determine the compiler being used on win32.
    """
    # Used to determine mingw32 or msvc
    # This is pretty bad logic, someone know a better way?
    for v in sys.argv:
        if 'mingw32' in v:
            return 'mingw32'
    return 'msvc'
win32_compiler = get_win32_compiler()


def extract_versions():
    """
    Extracts version values from the main matplotlib __init__.py and
    returns them as a dictionary.
    """
    with open('lib/matplotlib/__init__.py') as fd:
        for line in fd.readlines():
            if (line.startswith('__version__numpy__')):
                exec(line.strip())
    return locals()


def has_include_file(include_dirs, filename):
    """
    Returns `True` if `filename` can be found in one of the
    directories in `include_dirs`.
    """
    if sys.platform == 'win32':
        include_dirs += os.environ.get('INCLUDE', '.').split(';')
    for dir in include_dirs:
        if os.path.exists(os.path.join(dir, filename)):
            return True
    return False


def check_include_file(include_dirs, filename, package):
    """
    Raises an exception if the given include file can not be found.
    """
    if not has_include_file(include_dirs, filename):
        raise CheckFailed(
            "The C/C++ header for %s (%s) could not be found.  You "
            "may need to install the development package." %
            (package, filename))


def get_base_dirs():
    """
    Returns a list of standard base directories on this platform.
    """
    if options['basedirlist']:
        return options['basedirlist']

    if os.environ.get('MPLBASEDIRLIST'):
        return os.environ.get('MPLBASEDIRLIST').split(os.pathsep)

    win_bases = ['win32_static', ]
    # on conda windows, we also add the <installdir>\Library of the local interperter,
    # as conda installs libs/includes there
    if os.getenv('CONDA_DEFAULT_ENV'):
        win_bases.append(os.path.join(os.getenv('CONDA_DEFAULT_ENV'), "Library"))

    basedir_map = {
        'win32': win_bases,
        'darwin': ['/usr/local/', '/usr', '/usr/X11',
                   '/opt/X11', '/opt/local'],
        'sunos5': [os.getenv('MPLIB_BASE') or '/usr/local', ],
        'gnu0': ['/usr'],
        'aix5': ['/usr/local'],
        }
    return basedir_map.get(sys.platform, ['/usr/local', '/usr'])


def get_include_dirs():
    """
    Returns a list of standard include directories on this platform.
    """
    include_dirs = [os.path.join(d, 'include') for d in get_base_dirs()]
    if sys.platform != 'win32':
        # gcc includes this dir automatically, so also look for headers in
        # these dirs
        include_dirs.extend(
            os.environ.get('CPLUS_INCLUDE_PATH', '').split(os.pathsep))
    return include_dirs


def is_min_version(found, minversion):
    """
    Returns `True` if `found` is at least as high a version as
    `minversion`.
    """
    expected_version = version.LooseVersion(minversion)
    found_version = version.LooseVersion(found)
    return found_version >= expected_version


# Define the display functions only if display_status is True.
if options['display_status']:
    def print_line(char='='):
        print(char * 76)

    def print_status(package, status):
        initial_indent = "%22s: " % package
        indent = ' ' * 24
        print(fill(str(status), width=76,
                   initial_indent=initial_indent,
                   subsequent_indent=indent))

    def print_message(message):
        indent = ' ' * 24 + "* "
        print(fill(str(message), width=76,
                   initial_indent=indent,
                   subsequent_indent=indent))

    def print_raw(section):
        print(section)
else:
    def print_line(*args, **kwargs):
        pass
    print_status = print_message = print_raw = print_line


# Remove the -Wstrict-prototypesoption, is it's not valid for C++
customize_compiler = sysconfig.customize_compiler


def my_customize_compiler(compiler):
    retval = customize_compiler(compiler)
    try:
        compiler.compiler_so.remove('-Wstrict-prototypes')
    except (ValueError, AttributeError):
        pass
    return retval

sysconfig.customize_compiler = my_customize_compiler


def make_extension(name, files, *args, **kwargs):
    """
    Make a new extension.  Automatically sets include_dirs and
    library_dirs to the base directories appropriate for this
    platform.

    `name` is the name of the extension.

    `files` is a list of source files.

    Any additional arguments are passed to the
    `distutils.core.Extension` constructor.
    """
    ext = DelayedExtension(name, files, *args, **kwargs)
    for dir in get_base_dirs():
        include_dir = os.path.join(dir, 'include')
        if os.path.exists(include_dir):
            ext.include_dirs.append(include_dir)
        for lib in ('lib', 'lib64'):
            lib_dir = os.path.join(dir, lib)
            if os.path.exists(lib_dir):
                ext.library_dirs.append(lib_dir)
    ext.include_dirs.append('.')

    return ext


def get_file_hash(filename):
    """
    Get the MD5 hash of a given filename.
    """
    import hashlib
    BLOCKSIZE = 1 << 16
    hasher = hashlib.md5()
    with open(filename, 'rb') as fd:
        buf = fd.read(BLOCKSIZE)
        while len(buf) > 0:
            hasher.update(buf)
            buf = fd.read(BLOCKSIZE)
    return hasher.hexdigest()


class PkgConfig(object):
    """
    This is a class for communicating with pkg-config.
    """
    def __init__(self):
        """
        Determines whether pkg-config exists on this machine.
        """
        if sys.platform == 'win32':
            self.has_pkgconfig = False
        else:
            try:
                self.pkg_config = os.environ['PKG_CONFIG']
            except KeyError:
                self.pkg_config = 'pkg-config'

            self.set_pkgconfig_path()
            status, output = getstatusoutput(self.pkg_config + " --help")
            self.has_pkgconfig = (status == 0)
            if not self.has_pkgconfig:
                print("IMPORTANT WARNING:")
                print(
                    "    pkg-config is not installed.\n"
                    "    matplotlib may not be able to find some of its dependencies")

    def set_pkgconfig_path(self):
        pkgconfig_path = sysconfig.get_config_var('LIBDIR')
        if pkgconfig_path is None:
            return

        pkgconfig_path = os.path.join(pkgconfig_path, 'pkgconfig')
        if not os.path.isdir(pkgconfig_path):
            return

        try:
            os.environ['PKG_CONFIG_PATH'] += ':' + pkgconfig_path
        except KeyError:
            os.environ['PKG_CONFIG_PATH'] = pkgconfig_path

    def setup_extension(self, ext, package, default_include_dirs=[],
                        default_library_dirs=[], default_libraries=[],
                        alt_exec=None):
        """
        Add parameters to the given `ext` for the given `package`.
        """
        flag_map = {
            '-I': 'include_dirs', '-L': 'library_dirs', '-l': 'libraries'}

        executable = alt_exec
        if self.has_pkgconfig:
            executable = (self.pkg_config + ' {0}').format(package)

        use_defaults = True

        if executable is not None:
            command = "{0} --libs --cflags ".format(executable)

            try:
                output = check_output(command, shell=True,
                                      stderr=subprocess.STDOUT)
            except subprocess.CalledProcessError:
                pass
            else:
                output = output.decode(sys.getfilesystemencoding())
                use_defaults = False
                for token in output.split():
                    attr = flag_map.get(token[:2])
                    if attr is not None:
                        getattr(ext, attr).insert(0, token[2:])

        if use_defaults:
            basedirs = get_base_dirs()
            for base in basedirs:
                for include in default_include_dirs:
                    dir = os.path.join(base, include)
                    if os.path.exists(dir):
                        ext.include_dirs.append(dir)
                for lib in default_library_dirs:
                    dir = os.path.join(base, lib)
                    if os.path.exists(dir):
                        ext.library_dirs.append(dir)
            ext.libraries.extend(default_libraries)
            return True

        return False

    def get_version(self, package):
        """
        Get the version of the package from pkg-config.
        """
        if not self.has_pkgconfig:
            return None

        status, output = getstatusoutput(
            self.pkg_config + " %s --modversion" % (package))
        if status == 0:
            return output
        return None


# The PkgConfig class should be used through this singleton
pkg_config = PkgConfig()


class CheckFailed(Exception):
    """
    Exception thrown when a `SetupPackage.check` method fails.
    """
    pass


class SetupPackage(object):
    optional = False

    def check(self):
        """
        Checks whether the dependencies are met.  Should raise a
        `CheckFailed` exception if the dependency could not be met,
        otherwise return a string indicating a version number or some
        other message indicating what was found.
        """
        pass

    def get_packages(self):
        """
        Get a list of package names to add to the configuration.
        These are added to the `packages` list passed to
        `distutils.setup`.
        """
        return []

    def get_namespace_packages(self):
        """
        Get a list of namespace package names to add to the configuration.
        These are added to the `namespace_packages` list passed to
        `distutils.setup`.
        """
        return []

    def get_py_modules(self):
        """
        Get a list of top-level modules to add to the configuration.
        These are added to the `py_modules` list passed to
        `distutils.setup`.
        """
        return []

    def get_package_data(self):
        """
        Get a package data dictionary to add to the configuration.
        These are merged into to the `package_data` list passed to
        `distutils.setup`.
        """
        return {}

    def get_extension(self):
        """
        Get a list of C extensions (`distutils.core.Extension`
        objects) to add to the configuration.  These are added to the
        `extensions` list passed to `distutils.setup`.
        """
        return None

    def get_install_requires(self):
        """
        Get a list of Python packages that we require.
        pip/easy_install will attempt to download and install this
        package if it is not installed.
        """
        return []

    def get_setup_requires(self):
        """
        Get a list of Python packages that we require at build time.
        pip/easy_install will attempt to download and install this
        package if it is not installed.
        """
        return []

    def _check_for_pkg_config(self, package, include_file, min_version=None,
                              version=None):
        """
        A convenience function for writing checks for a
        pkg_config-defined dependency.

        `package` is the pkg_config package name.

        `include_file` is a top-level include file we expect to find.

        `min_version` is the minimum version required.

        `version` will override the found version if this package
        requires an alternate method for that. Set version='unknown'
        if the version is not known but you still want to disabled
        pkg_config version check.
        """
        if version is None:
            version = pkg_config.get_version(package)

            if version is None:
                raise CheckFailed(
                    "pkg-config information for '%s' could not be found." %
                    package)

        if min_version == 'PATCH':
            raise CheckFailed(
                "Requires patches that have not been merged upstream.")

        if min_version and version != 'unknown':
            if (not is_min_version(version, min_version)):
                raise CheckFailed(
                    "Requires %s %s or later.  Found %s." %
                    (package, min_version, version))

        ext = self.get_extension()
        if ext is None:
            ext = make_extension('test', [])
            pkg_config.setup_extension(ext, package)

        check_include_file(
            ext.include_dirs + get_include_dirs(), include_file, package)

        return 'version %s' % version

    def do_custom_build(self):
        """
        If a package needs to do extra custom things, such as building a
        third-party library, before building an extension, it should
        override this method.
        """
        pass


class OptionalPackage(SetupPackage):
    optional = True
    force = False
    config_category = "packages"

    @classmethod
    def get_config(cls):
        """
        Look at `setup.cfg` and return one of ["auto", True, False] indicating
        if the package is at default state ("auto"), forced by the user (case
        insensitively defined as 1, true, yes, on for True) or opted-out (case
        insensitively defined as 0, false, no, off for False).
        """
        conf = "auto"
        if config is not None and config.has_option(cls.config_category, cls.name):
            try:
                conf = config.getboolean(cls.config_category, cls.name)
            except ValueError:
                conf = config.get(cls.config_category, cls.name)
        return conf

    def check(self):
        """
        Do not override this method!

        For custom dependency checks override self.check_requirements().
        Two things are checked: Configuration file and requirements.
        """
        # Check configuration file
        conf = self.get_config()
        # Default "auto" state or install forced by user
        if conf in [True, 'auto']:
            message = "installing"
            # Set non-optional if user sets `True` in config
            if conf is True:
                self.optional = False
        # Configuration opt-out by user
        else:
            # Some backend extensions (e.g. Agg) need to be built for certain
            # other GUI backends (e.g. TkAgg) even when manually disabled
            if self.force is True:
                message = "installing forced (config override)"
            else:
                raise CheckFailed("skipping due to configuration")

        # Check requirements and add extra information (if any) to message.
        # If requirements are not met a CheckFailed should be raised in there.
        additional_info = self.check_requirements()
        if additional_info:
            message += ", " + additional_info

        # No CheckFailed raised until now, return install message.
        return message

    def check_requirements(self):
        """
        Override this method to do custom dependency checks.

         - Raise CheckFailed() if requirements are not met.
         - Return message with additional information, or an empty string
           (or None) for no additional information.
        """
        return ""


class OptionalBackendPackage(OptionalPackage):
    config_category = "gui_support"


class Platform(SetupPackage):
    name = "platform"

    def check(self):
        return sys.platform


class Python(SetupPackage):
    name = "python"

    def check(self):
        major, minor1, minor2, s, tmp = sys.version_info

        if major < 2:
            raise CheckFailed(
                "Requires Python 2.7 or later")
        elif major == 2 and minor1 < 7:
            raise CheckFailed(
                "Requires Python 2.7 or later (in the 2.x series)")
        elif major == 3 and minor1 < 4:
            raise CheckFailed(
                "Requires Python 3.4 or later (in the 3.x series)")

        return sys.version


class Matplotlib(SetupPackage):
    name = "matplotlib"

    def check(self):
        return versioneer.get_version()

    def get_packages(self):
        return [
            'matplotlib',
            'matplotlib.backends',
            'matplotlib.backends.qt_editor',
            'matplotlib.compat',
            'matplotlib.projections',
            'matplotlib.axes',
            'matplotlib.sphinxext',
            'matplotlib.style',
            'matplotlib.testing',
            'matplotlib.testing.jpl_units',
            'matplotlib.tri',
            ]

    def get_py_modules(self):
        return ['pylab']

    def get_package_data(self):
        return {
            'matplotlib':
            [
                'mpl-data/fonts/afm/*.afm',
                'mpl-data/fonts/pdfcorefonts/*.afm',
                'mpl-data/fonts/pdfcorefonts/*.txt',
                'mpl-data/fonts/ttf/*.ttf',
                'mpl-data/fonts/ttf/LICENSE_STIX',
                'mpl-data/fonts/ttf/COPYRIGHT.TXT',
                'mpl-data/fonts/ttf/README.TXT',
                'mpl-data/fonts/ttf/RELEASENOTES.TXT',
                'mpl-data/images/*.xpm',
                'mpl-data/images/*.svg',
                'mpl-data/images/*.gif',
                'mpl-data/images/*.pdf',
                'mpl-data/images/*.png',
                'mpl-data/images/*.ppm',
                'mpl-data/example/*.npy',
                'mpl-data/matplotlibrc',
                'backends/web_backend/*.*',
                'backends/web_backend/jquery/js/*.min.js',
                'backends/web_backend/jquery/css/themes/base/*.min.css',
                'backends/web_backend/jquery/css/themes/base/images/*',
                'backends/web_backend/css/*.*',
                'backends/Matplotlib.nib/*',
                'mpl-data/stylelib/*.mplstyle',
             ]}


class SampleData(OptionalPackage):
    """
    This handles the sample data that ships with matplotlib.  It is
    technically optional, though most often will be desired.
    """
    name = "sample_data"

    def get_package_data(self):
        return {
            'matplotlib':
            [
                'mpl-data/sample_data/*.*',
                'mpl-data/sample_data/axes_grid/*.*',
            ]}


class Toolkits(OptionalPackage):
    name = "toolkits"

    def get_packages(self):
        return [
            'mpl_toolkits',
            'mpl_toolkits.mplot3d',
            'mpl_toolkits.axes_grid',
            'mpl_toolkits.axes_grid1',
            'mpl_toolkits.axisartist',
            ]

    def get_namespace_packages(self):
        return ['mpl_toolkits']


class Tests(OptionalPackage):
    name = "tests"
    nose_min_version = '0.11.1'

    def check(self):
        super(Tests, self).check()

        msgs = []
        msg_template = ('{package} is required to run the matplotlib test '
                        'suite. Please install it with pip or your preferred'
                        ' tool to run the test suite')

        bad_nose = msg_template.format(
            package='nose %s or later' % self.nose_min_version
        )
        try:
            import nose
            if is_min_version(nose.__version__, self.nose_min_version):
                msgs += ['using nose version %s' % nose.__version__]
            else:
                msgs += [bad_nose]
        except ImportError:
            msgs += [bad_nose]

        if sys.version_info >= (3, 3):
            msgs += ['using unittest.mock']
        else:
            try:
                import mock
                msgs += ['using mock %s' % mock.__version__]
            except ImportError:
                msgs += [msg_template.format(package='mock')]

        return ' / '.join(msgs)

    def get_packages(self):
        return [
            'matplotlib.tests',
            'matplotlib.sphinxext.tests',
            ]

    def get_package_data(self):
        baseline_images = [
            'tests/baseline_images/%s/*' % x
            for x in os.listdir('lib/matplotlib/tests/baseline_images')]

        return {
            'matplotlib':
            baseline_images +
            [
                'tests/cmr10.pfb',
                'tests/mpltest.ttf',
                'tests/test_rcparams.rc',
                'tests/test_utf32_be_rcparams.rc',
                'sphinxext/tests/tinypages/*.rst',
                'sphinxext/tests/tinypages/*.py',
                'sphinxext/tests/tinypages/_static/*',
            ]}


class Toolkits_Tests(Tests):
    name = "toolkits_tests"

    def check_requirements(self):
        conf = self.get_config()
        toolkits_conf = Toolkits.get_config()
        tests_conf = Tests.get_config()

        if conf is True:
            Tests.force = True
            Toolkits.force = True
        elif conf == "auto" and not (toolkits_conf and tests_conf):
            # Only auto-install if both toolkits and tests are set
            # to be installed
            raise CheckFailed("toolkits_tests needs 'toolkits' and 'tests'")
        return ""

    def get_packages(self):
        return [
            'mpl_toolkits.tests',
            ]

    def get_package_data(self):
        baseline_images = [
            'tests/baseline_images/%s/*' % x
            for x in os.listdir('lib/mpl_toolkits/tests/baseline_images')]

        return {'mpl_toolkits': baseline_images}

    def get_namespace_packages(self):
        return ['mpl_toolkits']


class DelayedExtension(Extension, object):
    """
    A distutils Extension subclass where some of its members
    may have delayed computation until reaching the build phase.

    This is so we can, for example, get the Numpy include dirs
    after pip has installed Numpy for us if it wasn't already
    on the system.
    """
    def __init__(self, *args, **kwargs):
        super(DelayedExtension, self).__init__(*args, **kwargs)
        self._finalized = False
        self._hooks = {}

    def add_hook(self, member, func):
        """
        Add a hook to dynamically compute a member.

        Parameters
        ----------
        member : string
            The name of the member

        func : callable
            The function to call to get dynamically-computed values
            for the member.
        """
        self._hooks[member] = func

    def finalize(self):
        self._finalized = True

    class DelayedMember(property):
        def __init__(self, name):
            self._name = name

        def __get__(self, obj, objtype=None):
            result = getattr(obj, '_' + self._name, [])

            if obj._finalized:
                if self._name in obj._hooks:
                    result = obj._hooks[self._name]() + result

            return result

        def __set__(self, obj, value):
            setattr(obj, '_' + self._name, value)

    include_dirs = DelayedMember('include_dirs')


class Numpy(SetupPackage):
    name = "numpy"

    @staticmethod
    def include_dirs_hook():
        if sys.version_info[0] >= 3:
            import builtins
            if hasattr(builtins, '__NUMPY_SETUP__'):
                del builtins.__NUMPY_SETUP__
            import imp
            import numpy
            imp.reload(numpy)
        else:
            import __builtin__
            if hasattr(__builtin__, '__NUMPY_SETUP__'):
                del __builtin__.__NUMPY_SETUP__
            import numpy
            reload(numpy)

        ext = Extension('test', [])
        ext.include_dirs.append(numpy.get_include())
        if not has_include_file(
                ext.include_dirs, os.path.join("numpy", "arrayobject.h")):
            warnings.warn(
                "The C headers for numpy could not be found. "
                "You may need to install the development package")

        return [numpy.get_include()]

    def check(self):
        min_version = extract_versions()['__version__numpy__']
        try:
            import numpy
        except ImportError:
            return 'not found. pip may install it below.'

        if not is_min_version(numpy.__version__, min_version):
            raise SystemExit(
                "Requires numpy %s or later to build.  (Found %s)" %
                (min_version, numpy.__version__))

        return 'version %s' % numpy.__version__

    def add_flags(self, ext):
        # Ensure that PY_ARRAY_UNIQUE_SYMBOL is uniquely defined for
        # each extension
        array_api_name = 'MPL_' + ext.name.replace('.', '_') + '_ARRAY_API'

        ext.define_macros.append(('PY_ARRAY_UNIQUE_SYMBOL', array_api_name))
        ext.add_hook('include_dirs', self.include_dirs_hook)

        ext.define_macros.append(('NPY_NO_DEPRECATED_API',
                                  'NPY_1_7_API_VERSION'))

    def get_setup_requires(self):
        return ['numpy>=1.6']

    def get_install_requires(self):
        return ['numpy>=1.6']


class LibAgg(SetupPackage):
    name = 'libagg'

    def check(self):
        self.__class__.found_external = True
        try:
            return self._check_for_pkg_config(
                'libagg', 'agg2/agg_basics.h', min_version='PATCH')
        except CheckFailed as e:
            self.__class__.found_external = False
            return str(e) + ' Using local copy.'

    def add_flags(self, ext, add_sources=True):
        if self.found_external:
            pkg_config.setup_extension(ext, 'libagg')
        else:
            ext.include_dirs.append('extern/agg24-svn/include')
            if add_sources:
                agg_sources = [
                    'agg_bezier_arc.cpp',
                    'agg_curves.cpp',
                    'agg_image_filters.cpp',
                    'agg_trans_affine.cpp',
                    'agg_vcgen_contour.cpp',
                    'agg_vcgen_dash.cpp',
                    'agg_vcgen_stroke.cpp',
                    'agg_vpgen_segmentator.cpp'
                    ]
                ext.sources.extend(
                    os.path.join('extern', 'agg24-svn', 'src', x) for x in agg_sources)


class FreeType(SetupPackage):
    name = "freetype"

    def check(self):
        if options.get('local_freetype'):
            return "Using local version for testing"

        if sys.platform == 'win32':
            try:
                check_include_file(get_include_dirs(), 'ft2build.h', 'freetype')
            except CheckFailed:
                check_include_file(get_include_dirs(), 'freetype2\\ft2build.h', 'freetype')
            return 'Using unknown version found on system.'

        status, output = getstatusoutput("freetype-config --ftversion")
        if status == 0:
            version = output
        else:
            version = None

        # Early versions of freetype grep badly inside freetype-config,
        # so catch those cases. (tested with 2.5.3).
        if version is None or 'No such file or directory\ngrep:' in version:
            version = self.version_from_header()

        # pkg_config returns the libtool version rather than the
        # freetype version so we need to explicitly pass the version
        # to _check_for_pkg_config
        return self._check_for_pkg_config(
            'freetype2', 'ft2build.h',
            min_version='2.3', version=version)

    def version_from_header(self):
        version = 'unknown'
        ext = self.get_extension()
        if ext is None:
            return version
        # Return the first version found in the include dirs.
        for include_dir in ext.include_dirs:
            header_fname = os.path.join(include_dir, 'freetype.h')
            if os.path.exists(header_fname):
                major, minor, patch = 0, 0, 0
                with open(header_fname, 'r') as fh:
                    for line in fh:
                        if line.startswith('#define FREETYPE_'):
                            value = line.rsplit(' ', 1)[1].strip()
                            if 'MAJOR' in line:
                                major = value
                            elif 'MINOR' in line:
                                minor = value
                            else:
                                patch = value
                return '.'.join([major, minor, patch])

    def add_flags(self, ext):
        if options.get('local_freetype'):
            src_path = os.path.join(
                'build', 'freetype-{0}'.format(LOCAL_FREETYPE_VERSION))
            # Statically link to the locally-built freetype.
            # This is certainly broken on Windows.
            ext.include_dirs.insert(0, os.path.join(src_path, 'include'))
            if sys.platform == 'win32':
                libfreetype = 'libfreetype.lib'
            else:
                libfreetype = 'libfreetype.a'
            ext.extra_objects.insert(
                0, os.path.join(src_path, 'objs', '.libs', libfreetype))
            ext.define_macros.append(('FREETYPE_BUILD_TYPE', 'local'))
        else:
            pkg_config.setup_extension(
                ext, 'freetype2',
                default_include_dirs=[
                    'include/freetype2', 'freetype2',
                    'lib/freetype2/include',
                    'lib/freetype2/include/freetype2'],
                default_library_dirs=[
                    'freetype2/lib'],
                default_libraries=['freetype', 'z'])
            ext.define_macros.append(('FREETYPE_BUILD_TYPE', 'system'))

    def do_custom_build(self):
        # We're using a system freetype
        if not options.get('local_freetype'):
            return

        src_path = os.path.join(
            'build', 'freetype-{0}'.format(LOCAL_FREETYPE_VERSION))

        # We've already built freetype
<<<<<<< HEAD
        if sys.platform == 'win32':
            libfreetype = 'libfreetype.lib'
        else:
            libfreetype = 'libfreetype.a'

        if os.path.isfile(os.path.join(src_path, 'objs', '.libs', libfreetype)):
=======
        if os.path.isfile(
                os.path.join(src_path, 'objs', '.libs', 'libfreetype.a')):
>>>>>>> 04dce81d
            return

        tarball = 'freetype-{0}.tar.gz'.format(LOCAL_FREETYPE_VERSION)
        tarball_path = os.path.join('build', tarball)
        try:
            tarball_cache_dir = _get_xdg_cache_dir()
            tarball_cache_path = os.path.join(tarball_cache_dir, tarball)
        except:
            # again, do not really care if this fails
            tarball_cache_dir = None
            tarball_cache_path = None
        if not os.path.isfile(tarball_path):
            if (tarball_cache_path is not None and
                    os.path.isfile(tarball_cache_path)):
                if get_file_hash(tarball_cache_path) == LOCAL_FREETYPE_HASH:
                    try:
                        # fail on Lpy, oh well
                        os.makedirs('build', exist_ok=True)
                        shutil.copy(tarball_cache_path, tarball_path)
                        print('Using cached tarball: {}'
                              .format(tarball_cache_path))
                    except:
                        # If this fails, oh well just re-download
                        pass

            if not os.path.isfile(tarball_path):
                url_fmt = (
                    'http://download.savannah.gnu.org/releases/freetype/{0}')
                tarball_url = url_fmt.format(tarball)

                print("Downloading {0}".format(tarball_url))
                if sys.version_info[0] == 2:
                    from urllib import urlretrieve
                else:
                    from urllib.request import urlretrieve

                if not os.path.exists('build'):
                    os.makedirs('build')
                urlretrieve(tarball_url, tarball_path)
                if get_file_hash(tarball_path) == LOCAL_FREETYPE_HASH:
                    try:
                        # this will fail on LPy, oh well
                        os.makedirs(tarball_cache_dir, exist_ok=True)
                        shutil.copy(tarball_cache_path, tarball_path)
                        print('Cached tarball at: {}'
                              .format(tarball_cache_path))
                    except:
                        # again, we do not care if this fails, can
                        # always re download
                        pass

            if get_file_hash(tarball_path) != LOCAL_FREETYPE_HASH:
                raise IOError(
                    "{0} does not match expected hash.".format(tarball))

        print("Building {0}".format(tarball))
        if sys.platform != 'win32':
            # compilation on all other platforms than windows
            cflags = 'CFLAGS="{0} -fPIC" '.format(os.environ.get('CFLAGS', ''))

            subprocess.check_call(
                ['tar', 'zxf', tarball], cwd='build')
            subprocess.check_call(
                [cflags + './configure --with-zlib=no --with-bzip2=no '
                 '--with-png=no --with-harfbuzz=no'], shell=True, cwd=src_path)
            subprocess.check_call(
                [cflags + 'make'], shell=True, cwd=src_path)
        else:
            # compilation on windows
            FREETYPE_BUILD_CMD = """\
call "%ProgramFiles%\\Microsoft SDKs\\Windows\\v7.0\\Bin\\SetEnv.Cmd" /Release /{xXX} /xp
call "{vcvarsall}" {xXX}
set MSBUILD=C:\\Windows\\Microsoft.NET\\Framework\\v4.0.30319\\MSBuild.exe
rd /S /Q %FREETYPE%\\objs
%MSBUILD% %FREETYPE%\\builds\\windows\\{vc20xx}\\freetype.sln /t:Clean;Build /p:Configuration="{config}";Platform={WinXX}
echo Build completed, moving result"
:: move to the "normal" path for the unix builds...
mkdir %FREETYPE%\\objs\\.libs
:: REMINDER: fix when changing the version
copy %FREETYPE%\\objs\\{vc20xx}\\{xXX}\\freetype261.lib %FREETYPE%\\objs\\.libs\\libfreetype.lib 
if errorlevel 1 (
  rem This is a py27 version, which has a different location for the lib file :-/
  copy %FREETYPE%\\objs\\win32\\{vc20xx}\\freetype261.lib %FREETYPE%\\objs\\.libs\\libfreetype.lib
)
"""
            from setup_external_compile import fixproj, prepare_build_cmd, VS2010, X64, tar_extract
            # Note: freetype has no build profile for 2014, so we don't bother...
            vc = 'vc2010' if VS2010 else 'vc2008'
            WinXX = 'x64' if X64 else 'Win32'
            tar_extract(tarball_path, "build")
            # This is only false for py2.7, even on py3.5...
            if not VS2010:
                fixproj(os.path.join(src_path, 'builds', 'windows', vc, 'freetype.sln'), WinXX)
                fixproj(os.path.join(src_path, 'builds', 'windows', vc, 'freetype.vcproj'), WinXX)

            cmdfile = os.path.join("build", 'build_freetype.cmd')
            with open(cmdfile, 'w') as cmd:
                cmd.write(prepare_build_cmd(FREETYPE_BUILD_CMD, vc20xx=vc, WinXX=WinXX,
                                            config='Release' if VS2010 else 'LIB Release'))

            os.environ['FREETYPE'] = src_path
            subprocess.check_call([cmdfile], shell=True)


class FT2Font(SetupPackage):
    name = 'ft2font'

    def get_extension(self):
        sources = [
            'src/ft2font.cpp',
            'src/ft2font_wrapper.cpp',
            'src/mplutils.cpp'
            ]
        ext = make_extension('matplotlib.ft2font', sources)
        FreeType().add_flags(ext)
        Numpy().add_flags(ext)
        return ext


class Png(SetupPackage):
    name = "png"

    def check(self):
        if sys.platform == 'win32':
            check_include_file(get_include_dirs(), 'png.h', 'png')
            return 'Using unknown version found on system.'

        status, output = getstatusoutput("libpng-config --version")
        if status == 0:
            version = output
        else:
            version = None

        try:
            return self._check_for_pkg_config(
                'libpng', 'png.h',
                min_version='1.2', version=version)
        except CheckFailed as e:
            if has_include_file(get_include_dirs(), 'png.h'):
                return str(e) + ' Using unknown version found on system.'
            raise

    def get_extension(self):
        sources = [
            'src/_png.cpp',
            'src/mplutils.cpp'
            ]
        ext = make_extension('matplotlib._png', sources)
        pkg_config.setup_extension(
            ext, 'libpng', default_libraries=['png', 'z'],
            alt_exec='libpng-config --ldflags')
        Numpy().add_flags(ext)
        return ext


class Qhull(SetupPackage):
    name = "qhull"

    def check(self):
        self.__class__.found_external = True
        try:
            return self._check_for_pkg_config(
                'qhull', 'qhull/qhull_a.h', min_version='2003.1')
        except CheckFailed as e:
            self.__class__.found_pkgconfig = False
            # Qhull may not be in the pkg-config system but may still be
            # present on this system, so check if the header files can be
            # found.
            include_dirs = [
                os.path.join(x, 'qhull') for x in get_include_dirs()]
            if has_include_file(include_dirs, 'qhull_a.h'):
                return 'Using system Qhull (version unknown, no pkg-config info)'
            else:
                self.__class__.found_external = False
                return str(e) + ' Using local copy.'

    def add_flags(self, ext):
        if self.found_external:
            pkg_config.setup_extension(ext, 'qhull',
                                       default_libraries=['qhull'])
        else:
            ext.include_dirs.append('extern')
            ext.sources.extend(glob.glob('extern/qhull/*.c'))


class TTConv(SetupPackage):
    name = "ttconv"

    def get_extension(self):
        sources = [
            'src/_ttconv.cpp',
            'extern/ttconv/pprdrv_tt.cpp',
            'extern/ttconv/pprdrv_tt2.cpp',
            'extern/ttconv/ttutil.cpp'
            ]
        ext = make_extension('matplotlib.ttconv', sources)
        Numpy().add_flags(ext)
        ext.include_dirs.append('extern')
        return ext


class Path(SetupPackage):
    name = "path"

    def get_extension(self):
        sources = [
            'src/py_converters.cpp',
            'src/_path_wrapper.cpp'
            ]

        ext = make_extension('matplotlib._path', sources)
        Numpy().add_flags(ext)
        LibAgg().add_flags(ext)
        return ext


class Image(SetupPackage):
    name = "image"

    def get_extension(self):
        sources = [
            'src/_image.cpp',
            'src/mplutils.cpp',
            'src/_image_wrapper.cpp'
            ]
        ext = make_extension('matplotlib._image', sources)
        Numpy().add_flags(ext)
        LibAgg().add_flags(ext)
        return ext


class ContourLegacy(SetupPackage):
    name = "contour_legacy"

    def get_extension(self):
        sources = [
            "src/cntr.c"
            ]
        ext = make_extension('matplotlib._cntr', sources)
        Numpy().add_flags(ext)
        return ext


class Contour(SetupPackage):
    name = "contour"

    def get_extension(self):
        sources = [
            "src/_contour.cpp",
            "src/_contour_wrapper.cpp",
            ]
        ext = make_extension('matplotlib._contour', sources)
        Numpy().add_flags(ext)
        return ext


class Delaunay(SetupPackage):
    name = "delaunay"

    def get_packages(self):
        return ['matplotlib.delaunay']

    def get_extension(self):
        sources = ["_delaunay.cpp", "VoronoiDiagramGenerator.cpp",
                   "delaunay_utils.cpp", "natneighbors.cpp"]
        sources = [os.path.join('lib/matplotlib/delaunay', s) for s in sources]
        ext = make_extension('matplotlib._delaunay', sources)
        Numpy().add_flags(ext)
        return ext


class QhullWrap(SetupPackage):
    name = "qhull_wrap"

    def get_extension(self):
        sources = ['src/qhull_wrap.c']
        ext = make_extension('matplotlib._qhull', sources,
                             define_macros=[('MPL_DEVNULL', os.devnull)])
        Numpy().add_flags(ext)
        Qhull().add_flags(ext)
        return ext


class Tri(SetupPackage):
    name = "tri"

    def get_extension(self):
        sources = [
            "lib/matplotlib/tri/_tri.cpp",
            "lib/matplotlib/tri/_tri_wrapper.cpp",
            "src/mplutils.cpp"
            ]
        ext = make_extension('matplotlib._tri', sources)
        Numpy().add_flags(ext)
        return ext


class Externals(SetupPackage):
    name = "externals"

    def get_packages(self):
        return ['matplotlib.externals']


class Pytz(SetupPackage):
    name = "pytz"

    def check(self):
        try:
            import pytz
        except ImportError:
            return (
                "pytz was not found. "
                "pip/easy_install may attempt to install it "
                "after matplotlib.")

        return "using pytz version %s" % pytz.__version__

    def get_install_requires(self):
        return ['pytz']


class Cycler(SetupPackage):
    name = "cycler"

    def check(self):
        try:
            import cycler
        except ImportError:
            return (
                "cycler was not found. "
                "pip/easy_install may attempt to install it "
                "after matplotlib.")

        return "using cycler version %s" % cycler.__version__

    def get_install_requires(self):
        return ['cycler']


class Dateutil(SetupPackage):
    name = "dateutil"

    def __init__(self, version=None):
        self.version = version

    def check(self):
        try:
            import dateutil
        except ImportError:
            # dateutil 2.1 has a file encoding bug that breaks installation on
            # python 3.3
            # https://github.com/matplotlib/matplotlib/issues/2373
            # hack around the problem by installing the (working) v2.0
            major, minor1, _, _, _ = sys.version_info
            if self.version is None and (major, minor1) == (3, 3):
                self.version = '!=2.1'

            return (
                "dateutil was not found. It is required for date axis "
                "support. pip/easy_install may attempt to install it "
                "after matplotlib.")

        return "using dateutil version %s" % dateutil.__version__

    def get_install_requires(self):
        dateutil = 'python-dateutil'
        if self.version is not None:
            dateutil += self.version
        return [dateutil]


class FuncTools32(SetupPackage):
    name = "functools32"

    def check(self):
        if sys.version_info[:2] < (3, 2):
            try:
                import functools32
            except ImportError:
                return (
                    "functools32 was not found. It is required for for"
                    "python versions prior to 3.2 "
                    "pip/easy_install may attempt to install it "
                    "after matplotlib.")

            return "using functools32"
        else:
            return "Not required"

    def get_install_requires(self):
        if sys.version_info[:2] < (3, 2):
            return ['functools32']
        else:
            return []


class Tornado(OptionalPackage):
    name = "tornado"

    def check(self):
        try:
            import tornado
        except ImportError:
            return (
                "tornado was not found. It is required for the WebAgg "
                "backend. pip/easy_install may attempt to install it "
                "after matplotlib.")

        return "using tornado version %s" % tornado.version


class Pyparsing(SetupPackage):
    name = "pyparsing"
    # pyparsing 2.0.4 has broken python 3 support.
    def is_ok(self):
        # pyparsing 2.0.0 bug, but it may be patched in distributions
        try:
            import pyparsing
            f = pyparsing.Forward()
            f <<= pyparsing.Literal('a')
            return f is not None
        except (ImportError, TypeError):
            return False

    def check(self):
        try:
            import pyparsing
        except ImportError:
            return (
                "pyparsing was not found. It is required for mathtext "
                "support. pip/easy_install may attempt to install it "
                "after matplotlib.")

        required = [1, 5, 6]
        if [int(x) for x in pyparsing.__version__.split('.')] < required:
            return (
                "matplotlib requires pyparsing >= {0}".format(
                    '.'.join(str(x) for x in required)))

        if not self.is_ok():
            return (
                "Your pyparsing contains a bug that will be monkey-patched by "
                "matplotlib.  For best results, upgrade to pyparsing 2.0.1 or "
                "later.")

        return "using pyparsing version %s" % pyparsing.__version__

    def get_install_requires(self):
        if self.is_ok():
            return ['pyparsing>=1.5.6,!=2.0.4']
        else:
            return ['pyparsing>=1.5.6,!=2.0.0,!=2.0.4']


class BackendAgg(OptionalBackendPackage):
    name = "agg"

    def get_extension(self):
        sources = [
            "src/mplutils.cpp",
            "src/py_converters.cpp",
            "src/_backend_agg.cpp",
            "src/_backend_agg_wrapper.cpp"
            ]
        ext = make_extension('matplotlib.backends._backend_agg', sources)
        Numpy().add_flags(ext)
        LibAgg().add_flags(ext)
        FreeType().add_flags(ext)
        return ext


class BackendTkAgg(OptionalBackendPackage):
    name = "tkagg"

    def __init__(self):
        self.tcl_tk_cache = None

    def check_requirements(self):
        try:
            if PY3min:
                import tkinter as Tkinter
            else:
                import Tkinter
        except ImportError:
            raise CheckFailed('TKAgg requires Tkinter.')
        except RuntimeError:
            raise CheckFailed('Tkinter present but import failed.')
        else:
            if Tkinter.TkVersion < 8.3:
                raise CheckFailed("Tcl/Tk v8.3 or later required.")

        ext = self.get_extension()
        check_include_file(ext.include_dirs, "tk.h", "Tk")

        try:
            tk_v = Tkinter.__version__.split()[-2]
        except (AttributeError, IndexError):
            # Tkinter.__version__ has been removed in python 3
            tk_v = 'not identified'

        BackendAgg.force = True

        return "version %s" % tk_v

    def get_extension(self):
        sources = [
            'src/py_converters.cpp',
            'src/_tkagg.cpp'
            ]

        ext = make_extension('matplotlib.backends._tkagg', sources)
        self.add_flags(ext)
        Numpy().add_flags(ext)
        LibAgg().add_flags(ext, add_sources=False)
        return ext

    def query_tcltk(self):
        """
        Tries to open a Tk window in order to query the Tk object
        about its library paths.  This should never be called more
        than once by the same process, as Tk intricacies may cause the
        Python interpreter to hang. The function also has a workaround
        if no X server is running (useful for autobuild systems).
        """
        # Use cached values if they exist, which ensures this function
        # only executes once
        if self.tcl_tk_cache is not None:
            return self.tcl_tk_cache

        # By this point, we already know that Tkinter imports correctly
        if PY3min:
            import tkinter as Tkinter
        else:
            import Tkinter
        tcl_lib_dir = ''
        tk_lib_dir = ''
        # First try to open a Tk window (requires a running X server)
        try:
            tk = Tkinter.Tk()
        except Tkinter.TclError:
            # Next, start Tcl interpreter without opening a Tk window
            # (no need for X server) This feature is available in
            # python version 2.4 and up
            try:
                tcl = Tkinter.Tcl()
            except AttributeError:    # Python version not high enough
                pass
            except Tkinter.TclError:  # Something went wrong while opening Tcl
                pass
            else:
                tcl_lib_dir = str(tcl.getvar('tcl_library'))
                # Guess Tk location based on Tcl location
                (head, tail) = os.path.split(tcl_lib_dir)
                tail = tail.replace('Tcl', 'Tk').replace('tcl', 'tk')
                tk_lib_dir = os.path.join(head, tail)
                if not os.path.exists(tk_lib_dir):
                    tk_lib_dir = tcl_lib_dir.replace(
                        'Tcl', 'Tk').replace('tcl', 'tk')
        else:
            # Obtain Tcl and Tk locations from Tk widget
            tk.withdraw()
            tcl_lib_dir = str(tk.getvar('tcl_library'))
            tk_lib_dir = str(tk.getvar('tk_library'))
            tk.destroy()

        # Save directories and version string to cache
        self.tcl_tk_cache = tcl_lib_dir, tk_lib_dir, str(Tkinter.TkVersion)[:3]
        return self.tcl_tk_cache

    def parse_tcl_config(self, tcl_lib_dir, tk_lib_dir):
        try:
            if PY3min:
                import tkinter as Tkinter
            else:
                import Tkinter
        except ImportError:
            return None

        tcl_poss = [tcl_lib_dir,
                    os.path.normpath(os.path.join(tcl_lib_dir, '..')),
                    "/usr/lib/tcl" + str(Tkinter.TclVersion),
                    "/usr/lib"]
        tk_poss = [tk_lib_dir,
                    os.path.normpath(os.path.join(tk_lib_dir, '..')),
                   "/usr/lib/tk" + str(Tkinter.TkVersion),
                   "/usr/lib"]
        for ptcl, ptk in zip(tcl_poss, tk_poss):
            tcl_config = os.path.join(ptcl, "tclConfig.sh")
            tk_config = os.path.join(ptk, "tkConfig.sh")
            if (os.path.exists(tcl_config) and os.path.exists(tk_config)):
                break
        if not (os.path.exists(tcl_config) and os.path.exists(tk_config)):
            return None

        def get_var(file, varname):
            p = subprocess.Popen(
                '. %s ; eval echo ${%s}' % (file, varname),
                shell=True,
                executable="/bin/sh",
                stdout=subprocess.PIPE)
            result = p.communicate()[0]
            return result.decode('ascii')

        tcl_lib_dir = get_var(
            tcl_config, 'TCL_LIB_SPEC').split()[0][2:].strip()
        tcl_inc_dir = get_var(
            tcl_config, 'TCL_INCLUDE_SPEC')[2:].strip()
        tcl_lib = get_var(tcl_config, 'TCL_LIB_FLAG')[2:].strip()

        tk_lib_dir = get_var(tk_config, 'TK_LIB_SPEC').split()[0][2:].strip()
        tk_inc_dir = get_var(tk_config, 'TK_INCLUDE_SPEC').strip()
        if tk_inc_dir == '':
            tk_inc_dir = tcl_inc_dir
        else:
            tk_inc_dir = tk_inc_dir[2:]
        tk_lib = get_var(tk_config, 'TK_LIB_FLAG')[2:].strip()

        if not os.path.exists(os.path.join(tk_inc_dir, 'tk.h')):
            return None

        return (tcl_lib_dir, tcl_inc_dir, tcl_lib,
                tk_lib_dir, tk_inc_dir, tk_lib)

    def guess_tcl_config(self, tcl_lib_dir, tk_lib_dir, tk_ver):
        if not (os.path.exists(tcl_lib_dir) and os.path.exists(tk_lib_dir)):
            return None

        tcl_lib = os.path.normpath(os.path.join(tcl_lib_dir, '../'))
        tk_lib = os.path.normpath(os.path.join(tk_lib_dir, '../'))

        tcl_inc = os.path.normpath(
            os.path.join(tcl_lib_dir,
                         '../../include/tcl' + tk_ver))
        if not os.path.exists(tcl_inc):
            tcl_inc = os.path.normpath(
                os.path.join(tcl_lib_dir,
                             '../../include'))

        tk_inc = os.path.normpath(os.path.join(
            tk_lib_dir,
            '../../include/tk' + tk_ver))
        if not os.path.exists(tk_inc):
            tk_inc = os.path.normpath(os.path.join(
                tk_lib_dir,
                '../../include'))

        if not os.path.exists(os.path.join(tk_inc, 'tk.h')):
            tk_inc = tcl_inc

        if not os.path.exists(tcl_inc):
            # this is a hack for suse linux, which is broken
            if (sys.platform.startswith('linux') and
                os.path.exists('/usr/include/tcl.h') and
                os.path.exists('/usr/include/tk.h')):
                tcl_inc = '/usr/include'
                tk_inc = '/usr/include'

        if not os.path.exists(os.path.join(tk_inc, 'tk.h')):
            return None

        return tcl_lib, tcl_inc, 'tcl' + tk_ver, tk_lib, tk_inc, 'tk' + tk_ver

    def hardcoded_tcl_config(self):
        tcl_inc = "/usr/local/include"
        tk_inc = "/usr/local/include"
        tcl_lib = "/usr/local/lib"
        tk_lib = "/usr/local/lib"
        return tcl_lib, tcl_inc, 'tcl', tk_lib, tk_inc, 'tk'

    def add_flags(self, ext):
        if sys.platform == 'win32':
            if os.getenv('CONDA_DEFAULT_ENV'):
                # We are in conda and conda builds against tcl85 for all versions
                # includes are directly in the conda\library\include dir and
                # libs in DLL or lib
                ext.include_dirs.extend(['include'])
                ext.libraries.extend(['tk85', 'tcl85'])
                ext.library_dirs.extend(['dlls']) # or lib?
            else:
                major, minor1, minor2, s, tmp = sys.version_info
                if sys.version_info[0:2] < (3, 4):
                    ext.include_dirs.extend(['win32_static/include/tcl85'])
                    ext.libraries.extend(['tk85', 'tcl85'])
                else:
                    ext.include_dirs.extend(['win32_static/include/tcl86'])
                    ext.libraries.extend(['tk86t', 'tcl86t'])
                ext.library_dirs.extend([os.path.join(sys.prefix, 'dlls')])

        elif sys.platform == 'darwin':
            # this config section lifted directly from Imaging - thanks to
            # the effbot!

            # First test for a MacOSX/darwin framework install
            from os.path import join, exists
            framework_dirs = [
                join(os.getenv('HOME'), '/Library/Frameworks'),
                '/Library/Frameworks',
                '/System/Library/Frameworks/',
            ]

            # Find the directory that contains the Tcl.framework and
            # Tk.framework bundles.
            tk_framework_found = 0
            for F in framework_dirs:
                # both Tcl.framework and Tk.framework should be present
                for fw in 'Tcl', 'Tk':
                    if not exists(join(F, fw + '.framework')):
                        break
                else:
                    # ok, F is now directory with both frameworks. Continure
                    # building
                    tk_framework_found = 1
                    break
            if tk_framework_found:
                # For 8.4a2, we must add -I options that point inside
                # the Tcl and Tk frameworks. In later release we
                # should hopefully be able to pass the -F option to
                # gcc, which specifies a framework lookup path.

                tk_include_dirs = [
                    join(F, fw + '.framework', H)
                    for fw in ('Tcl', 'Tk')
                    for H in ('Headers', 'Versions/Current/PrivateHeaders')
                ]

                # For 8.4a2, the X11 headers are not included. Rather
                # than include a complicated search, this is a
                # hard-coded path. It could bail out if X11 libs are
                # not found...

                # tk_include_dirs.append('/usr/X11R6/include')
                frameworks = ['-framework', 'Tcl', '-framework', 'Tk']
                ext.include_dirs.extend(tk_include_dirs)
                ext.extra_link_args.extend(frameworks)
                ext.extra_compile_args.extend(frameworks)

        # you're still here? ok we'll try it this way...
        else:
            # There are 3 methods to try, in decreasing order of "smartness"
            #
            #   1. Parse the tclConfig.sh and tkConfig.sh files that have
            #      all the information we need
            #
            #   2. Guess the include and lib dirs based on the location of
            #      Tkinter's 'tcl_library' and 'tk_library' variables.
            #
            #   3. Use some hardcoded locations that seem to work on a lot
            #      of distros.

            # Query Tcl/Tk system for library paths and version string
            try:
                tcl_lib_dir, tk_lib_dir, tk_ver = self.query_tcltk()
            except:
                tk_ver = ''
                result = self.hardcoded_tcl_config()
            else:
                result = self.parse_tcl_config(tcl_lib_dir, tk_lib_dir)
                if result is None:
                    result = self.guess_tcl_config(
                        tcl_lib_dir, tk_lib_dir, tk_ver)
                    if result is None:
                        result = self.hardcoded_tcl_config()

            # Add final versions of directories and libraries to ext lists
            (tcl_lib_dir, tcl_inc_dir, tcl_lib,
             tk_lib_dir, tk_inc_dir, tk_lib) = result
            ext.include_dirs.extend([tcl_inc_dir, tk_inc_dir])
            ext.library_dirs.extend([tcl_lib_dir, tk_lib_dir])
            ext.libraries.extend([tcl_lib, tk_lib])


class BackendGtk(OptionalBackendPackage):
    name = "gtk"

    def check_requirements(self):
        try:
            import gtk
        except ImportError:
            raise CheckFailed("Requires pygtk")
        except RuntimeError:
            raise CheckFailed('pygtk present, but import failed.')
        else:
            version = (2, 2, 0)
            if gtk.pygtk_version < version:
                raise CheckFailed(
                    "Requires pygtk %d.%d.%d or later. "
                    "Found %d.%d.%d" % (version + gtk.pygtk_version))

        ext = self.get_extension()
        self.add_flags(ext)
        check_include_file(ext.include_dirs,
                           os.path.join("gtk", "gtk.h"),
                           'gtk')
        check_include_file(ext.include_dirs,
                           os.path.join("pygtk", "pygtk.h"),
                           'pygtk')

        return 'Gtk: %s pygtk: %s' % (
            ".".join(str(x) for x in gtk.gtk_version),
            ".".join(str(x) for x in gtk.pygtk_version))

    def get_package_data(self):
        return {'matplotlib': ['mpl-data/*.glade']}

    def get_extension(self):
        sources = [
            'src/_backend_gdk.c'
            ]
        ext = make_extension('matplotlib.backends._backend_gdk', sources)
        self.add_flags(ext)
        Numpy().add_flags(ext)
        return ext

    def add_flags(self, ext):
        if sys.platform == 'win32':
            def getoutput(s):
                ret = os.popen(s).read().strip()
                return ret

            if 'PKG_CONFIG_PATH' not in os.environ:
                # If Gtk+ is installed, pkg-config is required to be installed
                os.environ['PKG_CONFIG_PATH'] = 'C:\\GTK\\lib\\pkgconfig'

                # popen broken on my win32 plaform so I can't use pkgconfig
                ext.library_dirs.extend(
                    ['C:/GTK/bin', 'C:/GTK/lib'])

                ext.include_dirs.extend(
                    ['win32_static/include/pygtk-2.0',
                     'C:/GTK/include',
                     'C:/GTK/include/gobject',
                     'C:/GTK/include/gext',
                     'C:/GTK/include/glib',
                     'C:/GTK/include/pango',
                     'C:/GTK/include/atk',
                     'C:/GTK/include/X11',
                     'C:/GTK/include/cairo',
                     'C:/GTK/include/gdk',
                     'C:/GTK/include/gdk-pixbuf',
                     'C:/GTK/include/gtk',
                     ])

            pygtkIncludes = getoutput(
                'pkg-config --cflags-only-I pygtk-2.0').split()
            gtkIncludes = getoutput(
                'pkg-config --cflags-only-I gtk+-2.0').split()
            includes = pygtkIncludes + gtkIncludes
            ext.include_dirs.extend([include[2:] for include in includes])

            pygtkLinker = getoutput('pkg-config --libs pygtk-2.0').split()
            gtkLinker = getoutput('pkg-config --libs gtk+-2.0').split()
            linkerFlags = pygtkLinker + gtkLinker

            ext.libraries.extend(
                [flag[2:] for flag in linkerFlags if flag.startswith('-l')])

            ext.library_dirs.extend(
                [flag[2:] for flag in linkerFlags if flag.startswith('-L')])

            ext.extra_link_args.extend(
                [flag for flag in linkerFlags if not
                 (flag.startswith('-l') or flag.startswith('-L'))])

            # visual studio doesn't need the math library
            if (sys.platform == 'win32' and
                win32_compiler == 'msvc' and
                'm' in ext.libraries):
                ext.libraries.remove('m')

        elif sys.platform != 'win32':
            pkg_config.setup_extension(ext, 'pygtk-2.0')
            pkg_config.setup_extension(ext, 'gtk+-2.0')


class BackendGtkAgg(BackendGtk):
    name = "gtkagg"

    def check(self):
        try:
            return super(BackendGtkAgg, self).check()
        except:
            raise
        else:
            BackendAgg.force = True

    def get_package_data(self):
        return {'matplotlib': ['mpl-data/*.glade']}

    def get_extension(self):
        sources = [
            'src/py_converters.cpp',
            'src/_gtkagg.cpp',
            'src/mplutils.cpp'
            ]
        ext = make_extension('matplotlib.backends._gtkagg', sources)
        self.add_flags(ext)
        LibAgg().add_flags(ext)
        Numpy().add_flags(ext)
        return ext


def backend_gtk3agg_internal_check(x):
    try:
        import gi
    except ImportError:
        return (False, "Requires pygobject to be installed.")

    try:
        gi.require_version("Gtk", "3.0")
    except ValueError:
        return (False, "Requires gtk3 development files to be installed.")
    except AttributeError:
        return (False, "pygobject version too old.")

    try:
        from gi.repository import Gtk, Gdk, GObject
    except (ImportError, RuntimeError):
        return (False, "Requires pygobject to be installed.")

    return (True, "version %s.%s.%s" % (
        Gtk.get_major_version(),
        Gtk.get_micro_version(),
        Gtk.get_minor_version()))


class BackendGtk3Agg(OptionalBackendPackage):
    name = "gtk3agg"

    def check_requirements(self):
        if 'TRAVIS' in os.environ:
            raise CheckFailed("Can't build with Travis")

        # This check needs to be performed out-of-process, because
        # importing gi and then importing regular old pygtk afterward
        # segfaults the interpreter.
        try:
            p = multiprocessing.Pool()
        except:
            return "unknown (can not use multiprocessing to determine)"
        try:
            res = p.map_async(backend_gtk3agg_internal_check, [0])
            success, msg = res.get(timeout=10)[0]
        except multiprocessing.TimeoutError:
            p.terminate()
            # No result returned. Probaly hanging, terminate the process.
            success = False
            raise CheckFailed("Check timed out")
        except:
            p.close()
            # Some other error.
            success = False
            msg = "Could not determine"
            raise
        else:
            p.close()
        finally:
            p.join()

        if success:
            BackendAgg.force = True
            return msg
        else:
            raise CheckFailed(msg)

    def get_package_data(self):
        return {'matplotlib': ['mpl-data/*.glade']}


def backend_gtk3cairo_internal_check(x):
    try:
        import cairocffi
    except ImportError:
        try:
            import cairo
        except ImportError:
            return (False, "Requires cairocffi or pycairo to be installed.")

    try:
        import gi
    except ImportError:
        return (False, "Requires pygobject to be installed.")

    try:
        gi.require_version("Gtk", "3.0")
    except ValueError:
        return (False, "Requires gtk3 development files to be installed.")
    except AttributeError:
        return (False, "pygobject version too old.")

    try:
        from gi.repository import Gtk, Gdk, GObject
    except (RuntimeError, ImportError):
        return (False, "Requires pygobject to be installed.")

    return (True, "version %s.%s.%s" % (
        Gtk.get_major_version(),
        Gtk.get_micro_version(),
        Gtk.get_minor_version()))


class BackendGtk3Cairo(OptionalBackendPackage):
    name = "gtk3cairo"

    def check_requirements(self):
        if 'TRAVIS' in os.environ:
            raise CheckFailed("Can't build with Travis")

        # This check needs to be performed out-of-process, because
        # importing gi and then importing regular old pygtk afterward
        # segfaults the interpreter.
        try:
            p = multiprocessing.Pool()
        except:
            return "unknown (can not use multiprocessing to determine)"
        try:
            res = p.map_async(backend_gtk3cairo_internal_check, [0])
            success, msg = res.get(timeout=10)[0]
        except multiprocessing.TimeoutError:
            p.terminate()
            # No result returned. Probaly hanging, terminate the process.
            success = False
            raise CheckFailed("Check timed out")
        except:
            p.close()
            success = False
            raise
        else:
            p.close()
        finally:
            p.join()

        if success:
            BackendAgg.force = True
            return msg
        else:
            raise CheckFailed(msg)

    def get_package_data(self):
        return {'matplotlib': ['mpl-data/*.glade']}


class BackendWxAgg(OptionalBackendPackage):
    name = "wxagg"

    def check_requirements(self):
        wxversioninstalled = True
        try:
            import wxversion
        except ImportError:
            wxversioninstalled = False

        if wxversioninstalled:
            try:
                _wx_ensure_failed = wxversion.AlreadyImportedError
            except AttributeError:
                _wx_ensure_failed = wxversion.VersionError

            try:
                wxversion.ensureMinimal('2.8')
            except _wx_ensure_failed:
                pass

        try:
            import wx
            backend_version = wx.VERSION_STRING
        except ImportError:
            raise CheckFailed("requires wxPython")

        # Extra version check in case wxversion lacks AlreadyImportedError;
        # then VersionError might have been raised and ignored when
        # there really *is* a problem with the version.
        major, minor = [int(n) for n in backend_version.split('.')[:2]]
        if major < 2 or (major < 3 and minor < 8):
            raise CheckFailed(
                "Requires wxPython 2.8, found %s" % backend_version)

        BackendAgg.force = True

        return "version %s" % backend_version


class BackendMacOSX(OptionalBackendPackage):
    name = 'macosx'

    def check_requirements(self):
        if sys.platform != 'darwin':
            raise CheckFailed("Mac OS-X only")

        return 'darwin'

    def get_extension(self):
        sources = [
            'src/_macosx.m',
            'src/py_converters.cpp',
            'src/path_cleanup.cpp'
            ]

        ext = make_extension('matplotlib.backends._macosx', sources)
        Numpy().add_flags(ext)
        LibAgg().add_flags(ext)
        ext.extra_link_args.extend(['-framework', 'Cocoa'])
        return ext


class Windowing(OptionalBackendPackage):
    """
    Builds the windowing extension.
    """
    name = "windowing"

    def check_requirements(self):
        if sys.platform != 'win32':
            raise CheckFailed("Microsoft Windows only")
        config = self.get_config()
        if config is False:
            raise CheckFailed("skipping due to configuration")
        return "installing"

    def get_extension(self):
        sources = [
            "src/_windowing.cpp"
            ]
        ext = make_extension('matplotlib._windowing', sources)
        ext.include_dirs.extend(['C:/include'])
        ext.libraries.extend(['user32'])
        ext.library_dirs.extend(['C:/lib'])
        ext.extra_link_args.append("-mwindows")
        return ext


class BackendQtBase(OptionalBackendPackage):

    def convert_qt_version(self, version):
        version = '%x' % version
        temp = []
        while len(version) > 0:
            version, chunk = version[:-2], version[-2:]
            temp.insert(0, str(int(chunk, 16)))
        return '.'.join(temp)

    def check_requirements(self):
        '''
        If PyQt4/PyQt5 is already imported, importing PyQt5/PyQt4 will fail
        so we need to test in a subprocess (as for Gtk3).
        '''
        try:
            p = multiprocessing.Pool()

        except:
            # Can't do multiprocessing, fall back to normal approach ( this will fail if importing both PyQt4 and PyQt5 )
            try:
                # Try in-process
                msg = self.callback(self)

            except RuntimeError:
                raise CheckFailed("Could not import: are PyQt4 & PyQt5 both installed?")

            except:
                # Raise any other exceptions
                raise

        else:
            # Multiprocessing OK
            try:
                res = p.map_async(self.callback, [self])
                msg = res.get(timeout=10)[0]
            except multiprocessing.TimeoutError:
                p.terminate()
                # No result returned. Probaly hanging, terminate the process.
                raise CheckFailed("Check timed out")
            except:
                # Some other error.
                p.close()
                raise
            else:
                # Clean exit
                p.close()
            finally:
                # Tidy up multiprocessing
                p.join()

        return msg


def backend_pyside_internal_check(self):
    try:
        from PySide import __version__
        from PySide import QtCore
    except ImportError:
        raise CheckFailed("PySide not found")
    else:
        BackendAgg.force = True
        return ("Qt: %s, PySide: %s" %
                (QtCore.__version__, __version__))


def backend_pyqt4_internal_check(self):
    try:
        from PyQt4 import QtCore
    except ImportError:
        raise CheckFailed("PyQt4 not found")

    try:
        qt_version = QtCore.QT_VERSION
        pyqt_version_str = QtCore.QT_VERSION_STR
    except AttributeError:
        raise CheckFailed('PyQt4 not correctly imported')
    else:
        BackendAgg.force = True
        return ("Qt: %s, PyQt: %s" % (self.convert_qt_version(qt_version), pyqt_version_str))


def backend_qt4_internal_check(self):
    successes = []
    failures = []
    try:
        successes.append(backend_pyside_internal_check(self))
    except CheckFailed as e:
        failures.append(str(e))

    try:
        successes.append(backend_pyqt4_internal_check(self))
    except CheckFailed as e:
        failures.append(str(e))

    if len(successes) == 0:
        raise CheckFailed('; '.join(failures))
    return '; '.join(successes + failures)


class BackendQt4(BackendQtBase):
    name = "qt4agg"

    def __init__(self, *args, **kwargs):
        BackendQtBase.__init__(self, *args, **kwargs)
        self.callback = backend_qt4_internal_check

def backend_pyside2_internal_check(self):
    try:
        from PySide2 import __version__
        from PySide2 import QtCore
    except ImportError:
        raise CheckFailed("PySide2 not found")
    else:
        BackendAgg.force = True
        return ("Qt: %s, PySide2: %s" %
                (QtCore.__version__, __version__))

def backend_pyqt5_internal_check(self):
    try:
        from PyQt5 import QtCore
    except ImportError:
        raise CheckFailed("PyQt5 not found")

    try:
        qt_version = QtCore.QT_VERSION
        pyqt_version_str = QtCore.QT_VERSION_STR
    except AttributeError:
        raise CheckFailed('PyQt5 not correctly imported')
    else:
        BackendAgg.force = True
        return ("Qt: %s, PyQt: %s" % (self.convert_qt_version(qt_version), pyqt_version_str))

def backend_qt5_internal_check(self):
    successes = []
    failures = []
    try:
        successes.append(backend_pyside2_internal_check(self))
    except CheckFailed as e:
        failures.append(str(e))

    try:
        successes.append(backend_pyqt5_internal_check(self))
    except CheckFailed as e:
        failures.append(str(e))

    if len(successes) == 0:
        raise CheckFailed('; '.join(failures))
    return '; '.join(successes + failures)

class BackendQt5(BackendQtBase):
    name = "qt5agg"

    def __init__(self, *args, **kwargs):
        BackendQtBase.__init__(self, *args, **kwargs)
        self.callback = backend_qt5_internal_check


class BackendCairo(OptionalBackendPackage):
    name = "cairo"

    def check_requirements(self):
        try:
            import cairocffi
        except ImportError:
            try:
                import cairo
            except ImportError:
                raise CheckFailed("cairocffi or pycairo not found")
            else:
                return "pycairo version %s" % cairo.version
        else:
            return "cairocffi version %s" % cairocffi.version


class DviPng(SetupPackage):
    name = "dvipng"
    optional = True

    def check(self):
        try:
            output = check_output('dvipng -version', shell=True,
                                  stderr=subprocess.STDOUT)
            return "version %s" % output.splitlines()[1].decode().split()[-1]
        except (IndexError, ValueError, subprocess.CalledProcessError):
            raise CheckFailed()


class Ghostscript(SetupPackage):
    name = "ghostscript"
    optional = True

    def check(self):
        try:
            if sys.platform == 'win32':
                command = 'gswin32c --version'
                try:
                    output = check_output(command, shell=True,
                                          stderr=subprocess.STDOUT)
                except subprocess.CalledProcessError:
                    command = 'gswin64c --version'
                    output = check_output(command, shell=True,
                                          stderr=subprocess.STDOUT)
            else:
                command = 'gs --version'
                output = check_output(command, shell=True,
                                      stderr=subprocess.STDOUT)
            return "version %s" % output.decode()[:-1]
        except (IndexError, ValueError, subprocess.CalledProcessError):
            raise CheckFailed()


class LaTeX(SetupPackage):
    name = "latex"
    optional = True

    def check(self):
        try:
            output = check_output('latex -version', shell=True,
                                  stderr=subprocess.STDOUT)
            line = output.splitlines()[0].decode()
            pattern = '(3\.1\d+)|(MiKTeX \d+.\d+)'
            match = re.search(pattern, line)
            return "version %s" % match.group(0)
        except (IndexError, ValueError, AttributeError, subprocess.CalledProcessError):
            raise CheckFailed()


class PdfToPs(SetupPackage):
    name = "pdftops"
    optional = True

    def check(self):
        try:
            output = check_output('pdftops -v', shell=True,
                                  stderr=subprocess.STDOUT)
            for line in output.splitlines():
                line = line.decode()
                if 'version' in line:
                    return "version %s" % line.split()[2]
        except (IndexError, ValueError, subprocess.CalledProcessError):
            pass

        raise CheckFailed()


class OptionalPackageData(OptionalPackage):
    config_category = "package_data"


class Dlls(OptionalPackageData):
    """
    On Windows, this packages any DLL files that can be found in the
    lib/matplotlib/* directories.
    """
    name = "dlls"

    def check_requirements(self):
        if sys.platform != 'win32':
            raise CheckFailed("Microsoft Windows only")

    def get_package_data(self):
        return {'': ['*.dll']}

    @classmethod
    def get_config(cls):
        """
        Look at `setup.cfg` and return one of ["auto", True, False] indicating
        if the package is at default state ("auto"), forced by the user (True)
        or opted-out (False).
        """
        try:
            return config.getboolean(cls.config_category, cls.name)
        except:
            return False  # <-- default<|MERGE_RESOLUTION|>--- conflicted
+++ resolved
@@ -1039,17 +1039,12 @@
             'build', 'freetype-{0}'.format(LOCAL_FREETYPE_VERSION))
 
         # We've already built freetype
-<<<<<<< HEAD
         if sys.platform == 'win32':
             libfreetype = 'libfreetype.lib'
         else:
             libfreetype = 'libfreetype.a'
 
         if os.path.isfile(os.path.join(src_path, 'objs', '.libs', libfreetype)):
-=======
-        if os.path.isfile(
-                os.path.join(src_path, 'objs', '.libs', 'libfreetype.a')):
->>>>>>> 04dce81d
             return
 
         tarball = 'freetype-{0}.tar.gz'.format(LOCAL_FREETYPE_VERSION)
@@ -1129,7 +1124,7 @@
 :: move to the "normal" path for the unix builds...
 mkdir %FREETYPE%\\objs\\.libs
 :: REMINDER: fix when changing the version
-copy %FREETYPE%\\objs\\{vc20xx}\\{xXX}\\freetype261.lib %FREETYPE%\\objs\\.libs\\libfreetype.lib 
+copy %FREETYPE%\\objs\\{vc20xx}\\{xXX}\\freetype261.lib %FREETYPE%\\objs\\.libs\\libfreetype.lib
 if errorlevel 1 (
   rem This is a py27 version, which has a different location for the lib file :-/
   copy %FREETYPE%\\objs\\win32\\{vc20xx}\\freetype261.lib %FREETYPE%\\objs\\.libs\\libfreetype.lib
