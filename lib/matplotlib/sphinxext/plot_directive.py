--- conflicted
+++ resolved
@@ -25,7 +25,6 @@
 
   2. Included as **inline content** to the directive::
 
-<<<<<<< HEAD
        .. plot::
 
           import matplotlib.pyplot as plt
@@ -33,21 +32,13 @@
           import numpy as np
           img = mpimg.imread('_static/stinkbug.png')
           imgplot = plt.imshow(img)
-=======
-     .. plot::
-        import matplotlib.pyplot as plt
-        import matplotlib.image as mpimg
-        import numpy as np
-        img = mpimg.imread('_static/stinkbug.png')
-        imgplot = plt.imshow(img)
->>>>>>> eecadbb2
 
   3. Using **doctest** syntax::
 
-     .. plot::
-        A plotting example:
-        >>> import matplotlib.pyplot as plt
-        >>> plt.plot([1,2,3], [4,5,6])
+       .. plot::
+          A plotting example:
+          >>> import matplotlib.pyplot as plt
+          >>> plt.plot([1,2,3], [4,5,6])
 
 Options
 -------
