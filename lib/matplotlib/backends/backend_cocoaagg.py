from __future__ import division, print_function
"""
 backend_cocoaagg.py

 A native Cocoa backend via PyObjC in OSX.

 Author: Charles Moad (cmoad@users.sourceforge.net)

 Notes:
  - Requires PyObjC (currently testing v1.3.7)
  - The Tk backend works nicely on OSX.  This code
    primarily serves as an example of embedding a
    matplotlib rendering context into a cocoa app
    using a NSImageView.
"""

import os, sys

try:
    import objc
<<<<<<< HEAD
except:
    print('The CococaAgg backend required PyObjC to be installed!', file=sys.stderr)
    print('  (currently testing v1.3.7)', file=sys.stderr)
    sys.exit()
=======
except ImportError:
    raise ImportError('The CococaAgg backend required PyObjC to be installed!')
>>>>>>> 9ae87714

from Foundation import *
from AppKit import *
from PyObjCTools import NibClassBuilder, AppHelper

import matplotlib
from matplotlib.figure import Figure
from matplotlib.backend_bases import FigureManagerBase, FigureCanvasBase
from matplotlib.backend_bases import ShowBase

from backend_agg import FigureCanvasAgg
from matplotlib._pylab_helpers import Gcf

mplBundle = NSBundle.bundleWithPath_(os.path.dirname(__file__))

def new_figure_manager(num, *args, **kwargs):
    FigureClass = kwargs.pop('FigureClass', Figure)
    thisFig = FigureClass( *args, **kwargs )
    canvas = FigureCanvasCocoaAgg(thisFig)
    return FigureManagerCocoaAgg(canvas, num)

## Below is the original show() function:
#def show():
#    for manager in Gcf.get_all_fig_managers():
#        manager.show()
#
## It appears that this backend is unusual in having a separate
## run function invoked for each figure, instead of a single
## mainloop.  Presumably there is no blocking at all.
##
## Using the Show class below should cause no difference in
## behavior.

class Show(ShowBase):
    def mainloop(self):
        pass

show = Show()

def draw_if_interactive():
    if matplotlib.is_interactive():
        figManager =  Gcf.get_active()
        if figManager is not None:
            figManager.show()

class FigureCanvasCocoaAgg(FigureCanvasAgg):
    def draw(self):
        FigureCanvasAgg.draw(self)

    def blit(self, bbox):
        pass

    def start_event_loop(self,timeout):
        FigureCanvasBase.start_event_loop_default(self,timeout)
    start_event_loop.__doc__=FigureCanvasBase.start_event_loop_default.__doc__

    def stop_event_loop(self):
        FigureCanvasBase.stop_event_loop_default(self)
    stop_event_loop.__doc__=FigureCanvasBase.stop_event_loop_default.__doc__



NibClassBuilder.extractClasses('Matplotlib.nib', mplBundle)

class MatplotlibController(NibClassBuilder.AutoBaseClass):
    # available outlets:
    #  NSWindow plotWindow
    #  PlotView plotView

    def awakeFromNib(self):
        # Get a reference to the active canvas
        NSApp().setDelegate_(self)
        self.app = NSApp()
        self.canvas = Gcf.get_active().canvas
        self.plotView.canvas = self.canvas
        self.canvas.plotView = self.plotView

        self.plotWindow.setAcceptsMouseMovedEvents_(True)
        self.plotWindow.makeKeyAndOrderFront_(self)
        self.plotWindow.setDelegate_(self)#.plotView)

        self.plotView.setImageFrameStyle_(NSImageFrameGroove)
        self.plotView.image_ = NSImage.alloc().initWithSize_((0,0))
        self.plotView.setImage_(self.plotView.image_)

        # Make imageview first responder for key events
        self.plotWindow.makeFirstResponder_(self.plotView)

        # Force the first update
        self.plotView.windowDidResize_(self)

    def windowDidResize_(self, sender):
        self.plotView.windowDidResize_(sender)

    def windowShouldClose_(self, sender):
        #NSApplication.sharedApplication().stop_(self)
        self.app.stop_(self)
        return objc.YES

    def saveFigure_(self, sender):
        p = NSSavePanel.savePanel()
        if(p.runModal() == NSFileHandlingPanelOKButton):
            self.canvas.print_figure(p.filename())

    def printFigure_(self, sender):
        op = NSPrintOperation.printOperationWithView_(self.plotView)
        op.runOperation()

class PlotWindow(NibClassBuilder.AutoBaseClass):
    pass

class PlotView(NibClassBuilder.AutoBaseClass):
    def updatePlot(self):
        w,h = self.canvas.get_width_height()

        # Remove all previous images
        for i in xrange(self.image_.representations().count()):
            self.image_.removeRepresentation_(self.image_.representations().objectAtIndex_(i))

        self.image_.setSize_((w,h))

        brep = NSBitmapImageRep.alloc().initWithBitmapDataPlanes_pixelsWide_pixelsHigh_bitsPerSample_samplesPerPixel_hasAlpha_isPlanar_colorSpaceName_bytesPerRow_bitsPerPixel_(
            (self.canvas.buffer_rgba(),'','','',''), # Image data
            w, # width
            h, # height
            8, # bits per pixel
            4, # components per pixel
            True, # has alpha?
            False, # is planar?
            NSCalibratedRGBColorSpace, # color space
            w*4, # row bytes
            32) # bits per pixel

        self.image_.addRepresentation_(brep)
        self.setNeedsDisplay_(True)

    def windowDidResize_(self, sender):
        w,h = self.bounds().size
        dpi = self.canvas.figure.dpi
        self.canvas.figure.set_size_inches(w / dpi, h / dpi)
        self.canvas.draw()
        self.updatePlot()

    def mouseDown_(self, event):
        dblclick = (event.clickCount() == 2)
        loc = self.convertPoint_fromView_(event.locationInWindow(), None)
        type = event.type()
        if (type == NSLeftMouseDown):
            button = 1
        else:
            print('Unknown mouse event type:', type, file=sys.stderr)
            button = -1
        self.canvas.button_press_event(loc.x, loc.y, button, dblclick=dblclick)
        self.updatePlot()

    def mouseDragged_(self, event):
        loc = self.convertPoint_fromView_(event.locationInWindow(), None)
        self.canvas.motion_notify_event(loc.x, loc.y)
        self.updatePlot()

    def mouseUp_(self, event):
        loc = self.convertPoint_fromView_(event.locationInWindow(), None)
        type = event.type()
        if (type == NSLeftMouseUp):
            button = 1
        else:
            print('Unknown mouse event type:', type, file=sys.stderr)
            button = -1
        self.canvas.button_release_event(loc.x, loc.y, button)
        self.updatePlot()

    def keyDown_(self, event):
        self.canvas.key_press_event(event.characters())
        self.updatePlot()

    def keyUp_(self, event):
        self.canvas.key_release_event(event.characters())
        self.updatePlot()

class MPLBootstrap(NSObject):
    # Loads the nib containing the PlotWindow and PlotView
    def startWithBundle_(self, bundle):
        #NSApplicationLoad()
        if not bundle.loadNibFile_externalNameTable_withZone_('Matplotlib.nib', {}, None):
            print('Unable to load Matplotlib Cocoa UI!', file=sys.stderr)
            sys.exit()

class FigureManagerCocoaAgg(FigureManagerBase):
    def __init__(self, canvas, num):
        FigureManagerBase.__init__(self, canvas, num)

        try:
            WMEnable('Matplotlib')
        except:
            # MULTIPLE FIGURES ARE BUGGY!
            pass # If there are multiple figures we only need to enable once
        #self.bootstrap = MPLBootstrap.alloc().init().performSelectorOnMainThread_withObject_waitUntilDone_(
        #        'startWithBundle:',
        #        mplBundle,
        #        False)

    def show(self):
        # Load a new PlotWindow
        self.bootstrap = MPLBootstrap.alloc().init().performSelectorOnMainThread_withObject_waitUntilDone_(
                'startWithBundle:',
                mplBundle,
                False)
        NSApplication.sharedApplication().run()


FigureManager = FigureManagerCocoaAgg

#### Everything below taken from PyObjC examples
#### This is a hack to allow python scripts to access
#### the window manager without running pythonw.
def S(*args):
    return ''.join(args)

OSErr = objc._C_SHT
OUTPSN = 'o^{ProcessSerialNumber=LL}'
INPSN = 'n^{ProcessSerialNumber=LL}'
FUNCTIONS=[
    # These two are public API
    ( u'GetCurrentProcess', S(OSErr, OUTPSN) ),
    ( u'SetFrontProcess', S(OSErr, INPSN) ),
    # This is undocumented SPI
    ( u'CPSSetProcessName', S(OSErr, INPSN, objc._C_CHARPTR) ),
    ( u'CPSEnableForegroundOperation', S(OSErr, INPSN) ),
]
def WMEnable(name='Python'):
    if isinstance(name, unicode):
        name = name.encode('utf8')
    mainBundle = NSBundle.mainBundle()
    bPath = os.path.split(os.path.split(os.path.split(sys.executable)[0])[0])[0]
    if mainBundle.bundlePath() == bPath:
        return True
    bndl = NSBundle.bundleWithPath_(objc.pathForFramework('/System/Library/Frameworks/ApplicationServices.framework'))
    if bndl is None:
        print('ApplicationServices missing', file=sys.stderr)
        return False
    d = {}
    objc.loadBundleFunctions(bndl, d, FUNCTIONS)
    for (fn, sig) in FUNCTIONS:
        if fn not in d:
            print('Missing', fn, file=sys.stderr)
            return False
    err, psn = d['GetCurrentProcess']()
    if err:
        print('GetCurrentProcess', (err, psn), file=sys.stderr)
        return False
    err = d['CPSSetProcessName'](psn, name)
    if err:
        print('CPSSetProcessName', (err, psn), file=sys.stderr)
        return False
    err = d['CPSEnableForegroundOperation'](psn)
    if err:
        #print >>sys.stderr, 'CPSEnableForegroundOperation', (err, psn)
        return False
    err = d['SetFrontProcess'](psn)
    if err:
        print('SetFrontProcess', (err, psn), file=sys.stderr)
        return False
    return True
<|MERGE_RESOLUTION|>--- conflicted
+++ resolved
@@ -18,15 +18,8 @@
 
 try:
     import objc
-<<<<<<< HEAD
-except:
-    print('The CococaAgg backend required PyObjC to be installed!', file=sys.stderr)
-    print('  (currently testing v1.3.7)', file=sys.stderr)
-    sys.exit()
-=======
 except ImportError:
     raise ImportError('The CococaAgg backend required PyObjC to be installed!')
->>>>>>> 9ae87714
 
 from Foundation import *
 from AppKit import *
