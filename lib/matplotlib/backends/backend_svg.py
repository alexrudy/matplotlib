--- conflicted
+++ resolved
@@ -694,31 +694,17 @@
         avg_color = np.sum(colors[:, :], axis=0) / 3.0
         href = u'#GT%x' % self._n_gradients
         writer.element(
-<<<<<<< HEAD
             u'use',
-            attrib={u'xlink:href': u'#%s' % href,
+            attrib={u'xlink:href': href,
                     u'fill': rgb2hex(avg_color),
                     u'fill-opacity': str(avg_color[-1])})
         for i in range(3):
             writer.element(
                 u'use',
-                attrib={u'xlink:href': u'#%s' % href,
+                attrib={u'xlink:href': href,
                         u'fill': u'url(#GR%x_%d)' % (self._n_gradients, i),
                         u'fill-opacity': u'1',
                         u'filter': u'url(#colorAdd)'})
-=======
-            'use',
-            attrib={'xlink:href': href,
-                    'fill': rgb2hex(avg_color),
-                    'fill-opacity': str(avg_color[-1])})
-        for i in range(3):
-            writer.element(
-                'use',
-                attrib={'xlink:href': href,
-                        'fill': 'url(#GR%x_%d)' % (self._n_gradients, i),
-                        'fill-opacity': '1',
-                        'filter': 'url(#colorAdd)'})
->>>>>>> 58463049
 
         self._n_gradients += 1
 
