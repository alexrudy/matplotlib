--- conflicted
+++ resolved
@@ -414,17 +414,10 @@
                 ):
         """
         cmap defaults to its rc setting
-<<<<<<< HEAD
 
         cmap is a colors.Colormap instance
         norm is a colors.Normalize instance to map luminance to 0-1
 
-=======
-
-        cmap is a colors.Colormap instance
-        norm is a colors.Normalize instance to map luminance to 0-1
-
->>>>>>> 1796fe66
         Additional kwargs are matplotlib.artist properties
 
         """
