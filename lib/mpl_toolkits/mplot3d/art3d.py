# art3d.py, original mplot3d version by John Porter
# Parts rewritten by Reinier Heeres <reinier@heeres.eu>
# Minor additions by Ben Axelrod <baxelrod@coroware.com>

"""
Module containing 3D artist code and functions to convert 2D
artists into 3D versions which can be added to an Axes3D.
"""

import math

import numpy as np

from matplotlib import (
    artist, cbook, colors as mcolors, lines, text as mtext, path as mpath)
from matplotlib.collections import (
    LineCollection, PolyCollection, PatchCollection, PathCollection)
from matplotlib.colors import Normalize
from matplotlib.patches import Patch
from . import proj3d


def _norm_angle(a):
    """Return the given angle normalized to -180 < *a* <= 180 degrees."""
    a = (a + 360) % 360
    if a > 180:
        a = a - 360
    return a


@cbook.deprecated("3.1")
def norm_angle(a):
    """Return the given angle normalized to -180 < *a* <= 180 degrees."""
    return _norm_angle(a)


def _norm_text_angle(a):
    """Return the given angle normalized to -90 < *a* <= 90 degrees."""
    a = (a + 180) % 180
    if a > 90:
        a = a - 180
    return a


@cbook.deprecated("3.1")
def norm_text_angle(a):
    """Return the given angle normalized to -90 < *a* <= 90 degrees."""
    return _norm_text_angle(a)


def get_dir_vector(zdir):
    """
    Return a direction vector.

    Parameters
    ----------
    zdir : {'x', 'y', 'z', None, 3-tuple}
        The direction. Possible values are:
        - 'x': equivalent to (1, 0, 0)
        - 'y': equivalent to (0, 1, 0)
        - 'z': equivalent to (0, 0, 1)
        - *None*: equivalent to (0, 0, 0)
        - an iterable (x, y, z) is returned unchanged.

    Returns
    -------
    x, y, z : array-like
        The direction vector. This is either a numpy.array or *zdir* itself if
        *zdir* is already a length-3 iterable.

    """
    if zdir == 'x':
        return np.array((1, 0, 0))
    elif zdir == 'y':
        return np.array((0, 1, 0))
    elif zdir == 'z':
        return np.array((0, 0, 1))
    elif zdir is None:
        return np.array((0, 0, 0))
    elif np.iterable(zdir) and len(zdir) == 3:
        return zdir
    else:
        raise ValueError("'x', 'y', 'z', None or vector of length 3 expected")


class Text3D(mtext.Text):
    """
    Text object with 3D position and direction.

    Parameters
    ----------
    x, y, z
        The position of the text.
    text : str
        The text string to display.
    zdir : {'x', 'y', 'z', None, 3-tuple}
        The direction of the text. See `.get_dir_vector` for a description of
        the values.

    Other Parameters
    ----------------
    **kwargs
         All other parameters are passed on to `~matplotlib.text.Text`.
   """

    def __init__(self, x=0, y=0, z=0, text='', zdir='z', **kwargs):
        mtext.Text.__init__(self, x, y, text, **kwargs)
        self.set_3d_properties(z, zdir)

    def set_3d_properties(self, z=0, zdir='z'):
        x, y = self.get_position()
        self._position3d = np.array((x, y, z))
        self._dir_vec = get_dir_vector(zdir)
        self.stale = True

    @artist.allow_rasterization
    def draw(self, renderer):
        proj = proj3d.proj_trans_points(
            [self._position3d, self._position3d + self._dir_vec], renderer.M)
        dx = proj[0][1] - proj[0][0]
        dy = proj[1][1] - proj[1][0]
        angle = math.degrees(math.atan2(dy, dx))
        self.set_position((proj[0][0], proj[1][0]))
        self.set_rotation(_norm_text_angle(angle))
        mtext.Text.draw(self, renderer)
        self.stale = False

    def get_tightbbox(self, renderer):
        # Overwriting the 2d Text behavior which is not valid for 3d.
        # For now, just return None to exclude from layout calculation.
        return None


def text_2d_to_3d(obj, z=0, zdir='z'):
    """Convert a Text to a Text3D object."""
    obj.__class__ = Text3D
    obj.set_3d_properties(z, zdir)


class Line3D(lines.Line2D):
    """
    3D line object.
    """

    def __init__(self, xs, ys, zs, *args, **kwargs):
        """
        Keyword arguments are passed onto :func:`~matplotlib.lines.Line2D`.
        """
        lines.Line2D.__init__(self, [], [], *args, **kwargs)
        self._verts3d = xs, ys, zs

    def set_3d_properties(self, zs=0, zdir='z'):
        xs = self.get_xdata()
        ys = self.get_ydata()

        try:
            # If *zs* is a list or array, then this will fail and
            # just proceed to juggle_axes().
            zs = np.full_like(xs, fill_value=float(zs))
        except TypeError:
            pass
        self._verts3d = juggle_axes(xs, ys, zs, zdir)
        self.stale = True

    def set_data_3d(self, *args):
        """
        Set the x, y and z data

        Parameters
        ----------
        x : array_like
            The x-data to be plotted
        y : array_like
            The y-data to be plotted
        z : array_like
            The z-data to be plotted

        Notes
        -----
        Accepts x, y, z arguments or a single array_like (x, y, z)
        """
        if len(args) == 1:
            self._verts3d = args[0]
        else:
            self._verts3d = args
        self.stale = True

    def get_data_3d(self):
        """
        Get the current data

        Returns
        -------
        verts3d : length-3 tuple or array_likes
            The current data as a tuple or array_likes
        """
        return self._verts3d

    @artist.allow_rasterization
    def draw(self, renderer):
        xs3d, ys3d, zs3d = self._verts3d
        xs, ys, zs = proj3d.proj_transform(xs3d, ys3d, zs3d, renderer.M)
        self.set_data(xs, ys)
        lines.Line2D.draw(self, renderer)
        self.stale = False


def line_2d_to_3d(line, zs=0, zdir='z'):
    """Convert a 2D line to 3D."""

    line.__class__ = Line3D
    line.set_3d_properties(zs, zdir)


def _path_to_3d_segment(path, zs=0, zdir='z'):
    """Convert a path to a 3D segment."""

    zs = np.broadcast_to(zs, len(path))
    pathsegs = path.iter_segments(simplify=False, curves=False)
    seg = [(x, y, z) for (((x, y), code), z) in zip(pathsegs, zs)]
    seg3d = [juggle_axes(x, y, z, zdir) for (x, y, z) in seg]
    return seg3d


@cbook.deprecated("3.1")
def path_to_3d_segment(path, zs=0, zdir='z'):
    """Convert a path to a 3D segment."""
    return _path_to_3d_segment(path, zs=zs, zdir=zdir)


def _paths_to_3d_segments(paths, zs=0, zdir='z'):
    """Convert paths from a collection object to 3D segments."""

    zs = np.broadcast_to(zs, len(paths))
    segs = [_path_to_3d_segment(path, pathz, zdir)
            for path, pathz in zip(paths, zs)]
    return segs


@cbook.deprecated("3.1")
def paths_to_3d_segments(paths, zs=0, zdir='z'):
    """Convert paths from a collection object to 3D segments."""
    return _paths_to_3d_segments(paths, zs=zs, zdir=zdir)


def _path_to_3d_segment_with_codes(path, zs=0, zdir='z'):
    """Convert a path to a 3D segment with path codes."""

    zs = np.broadcast_to(zs, len(path))
    pathsegs = path.iter_segments(simplify=False, curves=False)
    seg_codes = [((x, y, z), code) for ((x, y), code), z in zip(pathsegs, zs)]
    if seg_codes:
        seg, codes = zip(*seg_codes)
        seg3d = [juggle_axes(x, y, z, zdir) for (x, y, z) in seg]
    else:
        seg3d = []
        codes = []
    return seg3d, list(codes)


@cbook.deprecated("3.1")
def path_to_3d_segment_with_codes(path, zs=0, zdir='z'):
    """Convert a path to a 3D segment with path codes."""
    return _path_to_3d_segment_with_codes(path, zs=zs, zdir=zdir)


def _paths_to_3d_segments_with_codes(paths, zs=0, zdir='z'):
    """
    Convert paths from a collection object to 3D segments with path codes.
    """

    zs = np.broadcast_to(zs, len(paths))
    segments_codes = [_path_to_3d_segment_with_codes(path, pathz, zdir)
                      for path, pathz in zip(paths, zs)]
    if segments_codes:
        segments, codes = zip(*segments_codes)
    else:
        segments, codes = [], []
    return list(segments), list(codes)


@cbook.deprecated("3.1")
def paths_to_3d_segments_with_codes(paths, zs=0, zdir='z'):
    """
    Convert paths from a collection object to 3D segments with path codes.
    """
    return _paths_to_3d_segments_with_codes(paths, zs=zs, zdir=zdir)


class Line3DCollection(LineCollection):
    """
    A collection of 3D lines.
    """

    def set_sort_zpos(self, val):
        """Set the position to use for z-sorting."""
        self._sort_zpos = val
        self.stale = True

    def set_segments(self, segments):
        """
        Set 3D segments.
        """
        self._segments3d = np.asanyarray(segments)
        LineCollection.set_segments(self, [])

    def do_3d_projection(self, renderer):
        """
        Project the points according to renderer matrix.
        """
        xyslist = [
            proj3d.proj_trans_points(points, renderer.M) for points in
            self._segments3d]
        segments_2d = [np.column_stack([xs, ys]) for xs, ys, zs in xyslist]
        LineCollection.set_segments(self, segments_2d)

        # FIXME
        minz = 1e9
        for xs, ys, zs in xyslist:
            minz = min(minz, min(zs))
        return minz

    @artist.allow_rasterization
    def draw(self, renderer, project=False):
        if project:
            self.do_3d_projection(renderer)
        LineCollection.draw(self, renderer)


def line_collection_2d_to_3d(col, zs=0, zdir='z'):
    """Convert a LineCollection to a Line3DCollection object."""
    segments3d = _paths_to_3d_segments(col.get_paths(), zs, zdir)
    col.__class__ = Line3DCollection
    col.set_segments(segments3d)


class Patch3D(Patch):
    """
    3D patch object.
    """

    def __init__(self, *args, zs=(), zdir='z', **kwargs):
        Patch.__init__(self, *args, **kwargs)
        self.set_3d_properties(zs, zdir)

    def set_3d_properties(self, verts, zs=0, zdir='z'):
        zs = np.broadcast_to(zs, len(verts))
        self._segment3d = [juggle_axes(x, y, z, zdir)
                           for ((x, y), z) in zip(verts, zs)]
        self._facecolor3d = Patch.get_facecolor(self)

    def get_path(self):
        return self._path2d

    def get_facecolor(self):
        return self._facecolor2d

    def do_3d_projection(self, renderer):
        s = self._segment3d
        xs, ys, zs = zip(*s)
        vxs, vys, vzs, vis = proj3d.proj_transform_clip(xs, ys, zs, renderer.M)
        self._path2d = mpath.Path(np.column_stack([vxs, vys]))
        # FIXME: coloring
        self._facecolor2d = self._facecolor3d
        return min(vzs)


class PathPatch3D(Patch3D):
    """
    3D PathPatch object.
    """

    def __init__(self, path, *, zs=(), zdir='z', **kwargs):
        Patch.__init__(self, **kwargs)
        self.set_3d_properties(path, zs, zdir)

    def set_3d_properties(self, path, zs=0, zdir='z'):
        Patch3D.set_3d_properties(self, path.vertices, zs=zs, zdir=zdir)
        self._code3d = path.codes

    def do_3d_projection(self, renderer):
        s = self._segment3d
        xs, ys, zs = zip(*s)
        vxs, vys, vzs, vis = proj3d.proj_transform_clip(xs, ys, zs, renderer.M)
        self._path2d = mpath.Path(np.column_stack([vxs, vys]), self._code3d)
        # FIXME: coloring
        self._facecolor2d = self._facecolor3d
        return min(vzs)


def _get_patch_verts(patch):
    """Return a list of vertices for the path of a patch."""
    trans = patch.get_patch_transform()
    path = patch.get_path()
    polygons = path.to_polygons(trans)
    if len(polygons):
        return polygons[0]
    else:
        return []


@cbook.deprecated("3.1")
def get_patch_verts(patch):
    """Return a list of vertices for the path of a patch."""
    return _get_patch_verts(patch)


def patch_2d_to_3d(patch, z=0, zdir='z'):
    """Convert a Patch to a Patch3D object."""
    verts = _get_patch_verts(patch)
    patch.__class__ = Patch3D
    patch.set_3d_properties(verts, z, zdir)


def pathpatch_2d_to_3d(pathpatch, z=0, zdir='z'):
    """Convert a PathPatch to a PathPatch3D object."""
    path = pathpatch.get_path()
    trans = pathpatch.get_patch_transform()

    mpath = trans.transform_path(path)
    pathpatch.__class__ = PathPatch3D
    pathpatch.set_3d_properties(mpath, z, zdir)


class Patch3DCollection(PatchCollection):
    """
    A collection of 3D patches.
    """

    def __init__(self, *args, zs=0, zdir='z', depthshade=True, **kwargs):
        """
        Create a collection of flat 3D patches with its normal vector
        pointed in *zdir* direction, and located at *zs* on the *zdir*
        axis. 'zs' can be a scalar or an array-like of the same length as
        the number of patches in the collection.

        Constructor arguments are the same as for
        :class:`~matplotlib.collections.PatchCollection`. In addition,
        keywords *zs=0* and *zdir='z'* are available.

        Also, the keyword argument "depthshade" is available to
        indicate whether or not to shade the patches in order to
        give the appearance of depth (default is *True*).
        This is typically desired in scatter plots.
        """
        self._depthshade = depthshade
        super().__init__(*args, **kwargs)
        self.set_3d_properties(zs, zdir)

    def set_sort_zpos(self, val):
        """Set the position to use for z-sorting."""
        self._sort_zpos = val
        self.stale = True

    def set_3d_properties(self, zs, zdir):
        # Force the collection to initialize the face and edgecolors
        # just in case it is a scalarmappable with a colormap.
        self.update_scalarmappable()
        offsets = self.get_offsets()
        if len(offsets) > 0:
            xs, ys = offsets.T
        else:
            xs = []
            ys = []
        self._offsets3d = juggle_axes(xs, ys, np.atleast_1d(zs), zdir)
        self._facecolor3d = self.get_facecolor()
        self._edgecolor3d = self.get_edgecolor()
        self.stale = True

    def do_3d_projection(self, renderer):
        xs, ys, zs = self._offsets3d
        vxs, vys, vzs, vis = proj3d.proj_transform_clip(xs, ys, zs, renderer.M)

        fcs = (_zalpha(self._facecolor3d, vzs) if self._depthshade else
               self._facecolor3d)
        fcs = mcolors.to_rgba_array(fcs, self._alpha)
        self.set_facecolors(fcs)

        ecs = (_zalpha(self._edgecolor3d, vzs) if self._depthshade else
               self._edgecolor3d)
        ecs = mcolors.to_rgba_array(ecs, self._alpha)
        self.set_edgecolors(ecs)
        PatchCollection.set_offsets(self, np.column_stack([vxs, vys]))

        if vzs.size > 0:
            return min(vzs)
        else:
            return np.nan


class Path3DCollection(PathCollection):
    """
    A collection of 3D paths.
    """

    def __init__(self, *args, zs=0, zdir='z', depthshade=True, **kwargs):
        """
        Create a collection of flat 3D paths with its normal vector
        pointed in *zdir* direction, and located at *zs* on the *zdir*
        axis. 'zs' can be a scalar or an array-like of the same length as
        the number of paths in the collection.

        Constructor arguments are the same as for
        :class:`~matplotlib.collections.PathCollection`. In addition,
        keywords *zs=0* and *zdir='z'* are available.

        Also, the keyword argument "depthshade" is available to
        indicate whether or not to shade the patches in order to
        give the appearance of depth (default is *True*).
        This is typically desired in scatter plots.
        """
        self._depthshade = depthshade
        super().__init__(*args, **kwargs)
        self.set_3d_properties(zs, zdir)

    def set_sort_zpos(self, val):
        """Set the position to use for z-sorting."""
        self._sort_zpos = val
        self.stale = True

    def set_3d_properties(self, zs, zdir):
        # Force the collection to initialize the face and edgecolors
        # just in case it is a scalarmappable with a colormap.
        self.update_scalarmappable()
        offsets = self.get_offsets()
        if len(offsets) > 0:
            xs, ys = offsets.T
        else:
            xs = []
            ys = []
        self._offsets3d = juggle_axes(xs, ys, np.atleast_1d(zs), zdir)
        self._facecolor3d = self.get_facecolor()
        self._edgecolor3d = self.get_edgecolor()
        self.stale = True

    def do_3d_projection(self, renderer):
        xs, ys, zs = self._offsets3d
        vxs, vys, vzs, vis = proj3d.proj_transform_clip(xs, ys, zs, renderer.M)

        fcs = (_zalpha(self._facecolor3d, vzs) if self._depthshade else
               self._facecolor3d)
        fcs = mcolors.to_rgba_array(fcs, self._alpha)
        self.set_facecolors(fcs)

        ecs = (_zalpha(self._edgecolor3d, vzs) if self._depthshade else
               self._edgecolor3d)
        ecs = mcolors.to_rgba_array(ecs, self._alpha)
        self.set_edgecolors(ecs)
        PathCollection.set_offsets(self, np.column_stack([vxs, vys]))

        return np.min(vzs) if vzs.size else np.nan


def patch_collection_2d_to_3d(col, zs=0, zdir='z', depthshade=True):
    """
    Convert a :class:`~matplotlib.collections.PatchCollection` into a
    :class:`Patch3DCollection` object
    (or a :class:`~matplotlib.collections.PathCollection` into a
    :class:`Path3DCollection` object).

    Parameters
    ----------
    za
        The location or locations to place the patches in the collection along
        the *zdir* axis. Default: 0.
    zdir
        The axis in which to place the patches. Default: "z".
    depthshade
        Whether to shade the patches to give a sense of depth. Default: *True*.

    """
    if isinstance(col, PathCollection):
        col.__class__ = Path3DCollection
    elif isinstance(col, PatchCollection):
        col.__class__ = Patch3DCollection
    col._depthshade = depthshade
    col.set_3d_properties(zs, zdir)


class Poly3DCollection(PolyCollection):
    """
    A collection of 3D polygons.
    """

    def __init__(self, verts, *args, zsort='average', **kwargs):
        """
        Create a Poly3DCollection.

        *verts* should contain 3D coordinates.

        Keyword arguments:
        zsort, see set_zsort for options.

        Note that this class does a bit of magic with the _facecolors
        and _edgecolors properties.
        """
        super().__init__(verts, *args, **kwargs)
        self.set_zsort(zsort)
        self._codes3d = None

    _zsort_functions = {
        'average': np.average,
        'min': np.min,
        'max': np.max,
    }

    def set_zsort(self, zsort):
        """
        Sets the calculation method for the z-order.

        Parameters
        ----------
        zsort : {'average', 'min', 'max'}
            The function applied on the z-coordinates of the vertices in the
            viewer's coordinate system, to determine the z-order.  *True* is
            deprecated and equivalent to 'average'.
        """
        if zsort is True:
            cbook.warn_deprecated(
                "3.1", message="Passing True to mean 'average' for set_zsort "
                "is deprecated and support will be removed in Matplotlib 3.3; "
                "pass 'average' instead.")
            zsort = 'average'
        self._zsortfunc = self._zsort_functions[zsort]
        self._sort_zpos = None
        self.stale = True

    def get_vector(self, segments3d):
        """Optimize points for projection."""
        si = 0
        ei = 0
        segis = []
        points = []
        for p in segments3d:
            points.extend(p)
            ei = si + len(p)
            segis.append((si, ei))
            si = ei

        if len(segments3d):
            xs, ys, zs = zip(*points)
        else:
            # We need this so that we can skip the bad unpacking from zip()
            xs, ys, zs = [], [], []

        ones = np.ones(len(xs))
        self._vec = np.array([xs, ys, zs, ones])
        self._segis = segis

    def set_verts(self, verts, closed=True):
        """Set 3D vertices."""
        self.get_vector(verts)
        # 2D verts will be updated at draw time
        PolyCollection.set_verts(self, [], False)
        self._closed = closed

    def set_verts_and_codes(self, verts, codes):
        """Sets 3D vertices with path codes."""
        # set vertices with closed=False to prevent PolyCollection from
        # setting path codes
        self.set_verts(verts, closed=False)
        # and set our own codes instead.
        self._codes3d = codes

    def set_3d_properties(self):
        # Force the collection to initialize the face and edgecolors
        # just in case it is a scalarmappable with a colormap.
        self.update_scalarmappable()
        self._sort_zpos = None
        self.set_zsort('average')
        self._facecolors3d = PolyCollection.get_facecolor(self)
        self._edgecolors3d = PolyCollection.get_edgecolor(self)
        self._alpha3d = PolyCollection.get_alpha(self)
        self.stale = True

    def set_sort_zpos(self, val):
        """Set the position to use for z-sorting."""
        self._sort_zpos = val
        self.stale = True

    def do_3d_projection(self, renderer):
        """
        Perform the 3D projection for this object.
        """
        # FIXME: This may no longer be needed?
        if self._A is not None:
            self.update_scalarmappable()
            self._facecolors3d = self._facecolors

        txs, tys, tzs = proj3d._proj_transform_vec(self._vec, renderer.M)
        xyzlist = [(txs[si:ei], tys[si:ei], tzs[si:ei])
                   for si, ei in self._segis]

        # This extra fuss is to re-order face / edge colors
        cface = self._facecolors3d
        cedge = self._edgecolors3d
        if len(cface) != len(xyzlist):
            cface = cface.repeat(len(xyzlist), axis=0)
        if len(cedge) != len(xyzlist):
            if len(cedge) == 0:
                cedge = cface
            else:
                cedge = cedge.repeat(len(xyzlist), axis=0)

        # sort by depth (furthest drawn first)
        z_segments_2d = sorted(
            ((self._zsortfunc(zs), np.column_stack([xs, ys]), fc, ec, idx)
             for idx, ((xs, ys, zs), fc, ec)
             in enumerate(zip(xyzlist, cface, cedge))),
            key=lambda x: x[0], reverse=True)

        segments_2d = [s for z, s, fc, ec, idx in z_segments_2d]
        if self._codes3d is not None:
            codes = [self._codes3d[idx] for z, s, fc, ec, idx in z_segments_2d]
            PolyCollection.set_verts_and_codes(self, segments_2d, codes)
        else:
            PolyCollection.set_verts(self, segments_2d, self._closed)

        self._facecolors2d = [fc for z, s, fc, ec, idx in z_segments_2d]
        if len(self._edgecolors3d) == len(cface):
            self._edgecolors2d = [ec for z, s, fc, ec, idx in z_segments_2d]
        else:
            self._edgecolors2d = self._edgecolors3d

        # Return zorder value
        if self._sort_zpos is not None:
            zvec = np.array([[0], [0], [self._sort_zpos], [1]])
            ztrans = proj3d._proj_transform_vec(zvec, renderer.M)
            return ztrans[2][0]
        elif tzs.size > 0:
            # FIXME: Some results still don't look quite right.
            #        In particular, examine contourf3d_demo2.py
            #        with az = -54 and elev = -45.
            return np.min(tzs)
        else:
            return np.nan

    def set_facecolor(self, colors):
        PolyCollection.set_facecolor(self, colors)
        self._facecolors3d = PolyCollection.get_facecolor(self)

    def set_edgecolor(self, colors):
        PolyCollection.set_edgecolor(self, colors)
        self._edgecolors3d = PolyCollection.get_edgecolor(self)

    def set_alpha(self, alpha):
        """
        Set the alpha transparencies of the collection.

        Parameters
        ----------
        alpha : float or None
        """
        if alpha is not None:
            try:
                float(alpha)
            except TypeError:
                raise TypeError('alpha must be a float or None')
        artist.Artist.set_alpha(self, alpha)
        try:
            self._facecolors = mcolors.to_rgba_array(
                self._facecolors3d, self._alpha)
        except (AttributeError, TypeError, IndexError):
            pass
        try:
            self._edgecolors = mcolors.to_rgba_array(
                    self._edgecolors3d, self._alpha)
        except (AttributeError, TypeError, IndexError):
            pass
        self.stale = True

    def get_facecolor(self):
        return self._facecolors2d

    def get_edgecolor(self):
        return self._edgecolors2d


def poly_collection_2d_to_3d(col, zs=0, zdir='z'):
    """Convert a PolyCollection to a Poly3DCollection object."""
    segments_3d, codes = _paths_to_3d_segments_with_codes(
            col.get_paths(), zs, zdir)
    col.__class__ = Poly3DCollection
    col.set_verts_and_codes(segments_3d, codes)
    col.set_3d_properties()


def juggle_axes(xs, ys, zs, zdir):
    """
    Reorder coordinates so that 2D xs, ys can be plotted in the plane
    orthogonal to zdir. zdir is normally x, y or z. However, if zdir
    starts with a '-' it is interpreted as a compensation for rotate_axes.
    """
    if zdir == 'x':
        return zs, xs, ys
    elif zdir == 'y':
        return xs, zs, ys
    elif zdir[0] == '-':
        return rotate_axes(xs, ys, zs, zdir)
    else:
        return xs, ys, zs


def rotate_axes(xs, ys, zs, zdir):
    """
    Reorder coordinates so that the axes are rotated with zdir along
    the original z axis. Prepending the axis with a '-' does the
    inverse transform, so zdir can be x, -x, y, -y, z or -z
    """
    if zdir == 'x':
        return ys, zs, xs
    elif zdir == '-x':
        return zs, xs, ys

    elif zdir == 'y':
        return zs, xs, ys
    elif zdir == '-y':
        return ys, zs, xs

    else:
        return xs, ys, zs


def _get_colors(c, num):
    """Stretch the color argument to provide the required number *num*."""
    return np.broadcast_to(
        mcolors.to_rgba_array(c) if len(c) else [0, 0, 0, 0],
        (num, 4))


@cbook.deprecated("3.1")
def get_colors(c, num):
    """Stretch the color argument to provide the required number *num*."""
    return _get_colors(c, num)


def _zalpha(colors, zs):
    """Modify the alphas of the color list according to depth."""
    # FIXME: This only works well if the points for *zs* are well-spaced
    #        in all three dimensions. Otherwise, at certain orientations,
    #        the min and max zs are very close together.
    #        Should really normalize against the viewing depth.
<<<<<<< HEAD
    colors = _get_colors(colors, len(zs))
    if len(zs):
        norm = Normalize(min(zs), max(zs))
        sats = 1 - norm(zs) * 0.7
        colors = [(c[0], c[1], c[2], c[3] * s) for c, s in zip(colors, sats)]
    return colors


@cbook.deprecated("3.1")
def zalpha(colors, zs):
    """Modify the alphas of the color list according to depth."""
    return _zalpha(colors, zs)
=======
    if len(zs) == 0:
        return np.zeros((0, 4))
    norm = Normalize(min(zs), max(zs))
    sats = 1 - norm(zs) * 0.7
    rgba = np.broadcast_to(mcolors.to_rgba_array(colors), (len(zs), 4))
    return np.column_stack([rgba[:, :3], rgba[:, 3] * sats])
>>>>>>> ef48cef3
<|MERGE_RESOLUTION|>--- conflicted
+++ resolved
@@ -840,24 +840,15 @@
     #        in all three dimensions. Otherwise, at certain orientations,
     #        the min and max zs are very close together.
     #        Should really normalize against the viewing depth.
-<<<<<<< HEAD
-    colors = _get_colors(colors, len(zs))
-    if len(zs):
-        norm = Normalize(min(zs), max(zs))
-        sats = 1 - norm(zs) * 0.7
-        colors = [(c[0], c[1], c[2], c[3] * s) for c, s in zip(colors, sats)]
-    return colors
-
-
-@cbook.deprecated("3.1")
-def zalpha(colors, zs):
-    """Modify the alphas of the color list according to depth."""
-    return _zalpha(colors, zs)
-=======
     if len(zs) == 0:
         return np.zeros((0, 4))
     norm = Normalize(min(zs), max(zs))
     sats = 1 - norm(zs) * 0.7
     rgba = np.broadcast_to(mcolors.to_rgba_array(colors), (len(zs), 4))
     return np.column_stack([rgba[:, :3], rgba[:, 3] * sats])
->>>>>>> ef48cef3
+
+
+@cbook.deprecated("3.1")
+def zalpha(colors, zs):
+    """Modify the alphas of the color list according to depth."""
+    return _zalpha(colors, zs)